// SPDX-License-Identifier: GPL-2.0-only
/*
 * Crypto acceleration support for Rockchip RK3288
 *
 * Copyright (c) 2015, Fuzhou Rockchip Electronics Co., Ltd
 *
 * Author: Zain Wang <zain.wang@rock-chips.com>
 *
 * Some ideas are from marvell-cesa.c and s5p-sss.c driver.
 */
#include "rk3288_crypto.h"

#define RK_CRYPTO_DEC			BIT(0)

static void rk_crypto_complete(struct crypto_async_request *base, int err)
{
	if (base->complete)
		base->complete(base, err);
}

static int rk_handle_req(struct rk_crypto_info *dev,
			 struct ablkcipher_request *req)
{
	if (!IS_ALIGNED(req->nbytes, dev->align_size))
		return -EINVAL;
	else
		return dev->enqueue(dev, &req->base);
}

static int rk_aes_setkey(struct crypto_ablkcipher *cipher,
			 const u8 *key, unsigned int keylen)
{
	struct crypto_tfm *tfm = crypto_ablkcipher_tfm(cipher);
	struct rk_cipher_ctx *ctx = crypto_tfm_ctx(tfm);

	if (keylen != AES_KEYSIZE_128 && keylen != AES_KEYSIZE_192 &&
	    keylen != AES_KEYSIZE_256) {
		crypto_ablkcipher_set_flags(cipher, CRYPTO_TFM_RES_BAD_KEY_LEN);
		return -EINVAL;
	}
	ctx->keylen = keylen;
	memcpy_toio(ctx->dev->reg + RK_CRYPTO_AES_KEY_0, key, keylen);
	return 0;
}

static int rk_des_setkey(struct crypto_ablkcipher *cipher,
			 const u8 *key, unsigned int keylen)
{
	struct crypto_tfm *tfm = crypto_ablkcipher_tfm(cipher);
	struct rk_cipher_ctx *ctx = crypto_tfm_ctx(tfm);
	u32 tmp[DES_EXPKEY_WORDS];

	if (!des_ekey(tmp, key) &&
	    (tfm->crt_flags & CRYPTO_TFM_REQ_FORBID_WEAK_KEYS)) {
		tfm->crt_flags |= CRYPTO_TFM_RES_WEAK_KEY;
		return -EINVAL;
	}

<<<<<<< HEAD
	if (keylen == DES_KEY_SIZE) {
		if (!des_ekey(tmp, key) &&
		    (tfm->crt_flags & CRYPTO_TFM_REQ_FORBID_WEAK_KEYS)) {
			tfm->crt_flags |= CRYPTO_TFM_RES_WEAK_KEY;
			return -EINVAL;
		}
=======
	ctx->keylen = keylen;
	memcpy_toio(ctx->dev->reg + RK_CRYPTO_TDES_KEY1_0, key, keylen);
	return 0;
}

static int rk_tdes_setkey(struct crypto_ablkcipher *cipher,
			  const u8 *key, unsigned int keylen)
{
	struct rk_cipher_ctx *ctx = crypto_ablkcipher_ctx(cipher);
	u32 flags;
	int err;

	flags = crypto_ablkcipher_get_flags(cipher);
	err = __des3_verify_key(&flags, key);
	if (unlikely(err)) {
		crypto_ablkcipher_set_flags(cipher, flags);
		return err;
>>>>>>> 0ecfebd2
	}

	ctx->keylen = keylen;
	memcpy_toio(ctx->dev->reg + RK_CRYPTO_TDES_KEY1_0, key, keylen);
	return 0;
}

static int rk_aes_ecb_encrypt(struct ablkcipher_request *req)
{
	struct crypto_ablkcipher *tfm = crypto_ablkcipher_reqtfm(req);
	struct rk_cipher_ctx *ctx = crypto_ablkcipher_ctx(tfm);
	struct rk_crypto_info *dev = ctx->dev;

	ctx->mode = RK_CRYPTO_AES_ECB_MODE;
	return rk_handle_req(dev, req);
}

static int rk_aes_ecb_decrypt(struct ablkcipher_request *req)
{
	struct crypto_ablkcipher *tfm = crypto_ablkcipher_reqtfm(req);
	struct rk_cipher_ctx *ctx = crypto_ablkcipher_ctx(tfm);
	struct rk_crypto_info *dev = ctx->dev;

	ctx->mode = RK_CRYPTO_AES_ECB_MODE | RK_CRYPTO_DEC;
	return rk_handle_req(dev, req);
}

static int rk_aes_cbc_encrypt(struct ablkcipher_request *req)
{
	struct crypto_ablkcipher *tfm = crypto_ablkcipher_reqtfm(req);
	struct rk_cipher_ctx *ctx = crypto_ablkcipher_ctx(tfm);
	struct rk_crypto_info *dev = ctx->dev;

	ctx->mode = RK_CRYPTO_AES_CBC_MODE;
	return rk_handle_req(dev, req);
}

static int rk_aes_cbc_decrypt(struct ablkcipher_request *req)
{
	struct crypto_ablkcipher *tfm = crypto_ablkcipher_reqtfm(req);
	struct rk_cipher_ctx *ctx = crypto_ablkcipher_ctx(tfm);
	struct rk_crypto_info *dev = ctx->dev;

	ctx->mode = RK_CRYPTO_AES_CBC_MODE | RK_CRYPTO_DEC;
	return rk_handle_req(dev, req);
}

static int rk_des_ecb_encrypt(struct ablkcipher_request *req)
{
	struct crypto_ablkcipher *tfm = crypto_ablkcipher_reqtfm(req);
	struct rk_cipher_ctx *ctx = crypto_ablkcipher_ctx(tfm);
	struct rk_crypto_info *dev = ctx->dev;

	ctx->mode = 0;
	return rk_handle_req(dev, req);
}

static int rk_des_ecb_decrypt(struct ablkcipher_request *req)
{
	struct crypto_ablkcipher *tfm = crypto_ablkcipher_reqtfm(req);
	struct rk_cipher_ctx *ctx = crypto_ablkcipher_ctx(tfm);
	struct rk_crypto_info *dev = ctx->dev;

	ctx->mode = RK_CRYPTO_DEC;
	return rk_handle_req(dev, req);
}

static int rk_des_cbc_encrypt(struct ablkcipher_request *req)
{
	struct crypto_ablkcipher *tfm = crypto_ablkcipher_reqtfm(req);
	struct rk_cipher_ctx *ctx = crypto_ablkcipher_ctx(tfm);
	struct rk_crypto_info *dev = ctx->dev;

	ctx->mode = RK_CRYPTO_TDES_CHAINMODE_CBC;
	return rk_handle_req(dev, req);
}

static int rk_des_cbc_decrypt(struct ablkcipher_request *req)
{
	struct crypto_ablkcipher *tfm = crypto_ablkcipher_reqtfm(req);
	struct rk_cipher_ctx *ctx = crypto_ablkcipher_ctx(tfm);
	struct rk_crypto_info *dev = ctx->dev;

	ctx->mode = RK_CRYPTO_TDES_CHAINMODE_CBC | RK_CRYPTO_DEC;
	return rk_handle_req(dev, req);
}

static int rk_des3_ede_ecb_encrypt(struct ablkcipher_request *req)
{
	struct crypto_ablkcipher *tfm = crypto_ablkcipher_reqtfm(req);
	struct rk_cipher_ctx *ctx = crypto_ablkcipher_ctx(tfm);
	struct rk_crypto_info *dev = ctx->dev;

	ctx->mode = RK_CRYPTO_TDES_SELECT;
	return rk_handle_req(dev, req);
}

static int rk_des3_ede_ecb_decrypt(struct ablkcipher_request *req)
{
	struct crypto_ablkcipher *tfm = crypto_ablkcipher_reqtfm(req);
	struct rk_cipher_ctx *ctx = crypto_ablkcipher_ctx(tfm);
	struct rk_crypto_info *dev = ctx->dev;

	ctx->mode = RK_CRYPTO_TDES_SELECT | RK_CRYPTO_DEC;
	return rk_handle_req(dev, req);
}

static int rk_des3_ede_cbc_encrypt(struct ablkcipher_request *req)
{
	struct crypto_ablkcipher *tfm = crypto_ablkcipher_reqtfm(req);
	struct rk_cipher_ctx *ctx = crypto_ablkcipher_ctx(tfm);
	struct rk_crypto_info *dev = ctx->dev;

	ctx->mode = RK_CRYPTO_TDES_SELECT | RK_CRYPTO_TDES_CHAINMODE_CBC;
	return rk_handle_req(dev, req);
}

static int rk_des3_ede_cbc_decrypt(struct ablkcipher_request *req)
{
	struct crypto_ablkcipher *tfm = crypto_ablkcipher_reqtfm(req);
	struct rk_cipher_ctx *ctx = crypto_ablkcipher_ctx(tfm);
	struct rk_crypto_info *dev = ctx->dev;

	ctx->mode = RK_CRYPTO_TDES_SELECT | RK_CRYPTO_TDES_CHAINMODE_CBC |
		    RK_CRYPTO_DEC;
	return rk_handle_req(dev, req);
}

static void rk_ablk_hw_init(struct rk_crypto_info *dev)
{
	struct ablkcipher_request *req =
		ablkcipher_request_cast(dev->async_req);
	struct crypto_ablkcipher *cipher = crypto_ablkcipher_reqtfm(req);
	struct crypto_tfm *tfm = crypto_ablkcipher_tfm(cipher);
	struct rk_cipher_ctx *ctx = crypto_ablkcipher_ctx(cipher);
	u32 ivsize, block, conf_reg = 0;

	block = crypto_tfm_alg_blocksize(tfm);
	ivsize = crypto_ablkcipher_ivsize(cipher);

	if (block == DES_BLOCK_SIZE) {
		ctx->mode |= RK_CRYPTO_TDES_FIFO_MODE |
			     RK_CRYPTO_TDES_BYTESWAP_KEY |
			     RK_CRYPTO_TDES_BYTESWAP_IV;
		CRYPTO_WRITE(dev, RK_CRYPTO_TDES_CTRL, ctx->mode);
		memcpy_toio(dev->reg + RK_CRYPTO_TDES_IV_0, req->info, ivsize);
		conf_reg = RK_CRYPTO_DESSEL;
	} else {
		ctx->mode |= RK_CRYPTO_AES_FIFO_MODE |
			     RK_CRYPTO_AES_KEY_CHANGE |
			     RK_CRYPTO_AES_BYTESWAP_KEY |
			     RK_CRYPTO_AES_BYTESWAP_IV;
		if (ctx->keylen == AES_KEYSIZE_192)
			ctx->mode |= RK_CRYPTO_AES_192BIT_key;
		else if (ctx->keylen == AES_KEYSIZE_256)
			ctx->mode |= RK_CRYPTO_AES_256BIT_key;
		CRYPTO_WRITE(dev, RK_CRYPTO_AES_CTRL, ctx->mode);
		memcpy_toio(dev->reg + RK_CRYPTO_AES_IV_0, req->info, ivsize);
	}
	conf_reg |= RK_CRYPTO_BYTESWAP_BTFIFO |
		    RK_CRYPTO_BYTESWAP_BRFIFO;
	CRYPTO_WRITE(dev, RK_CRYPTO_CONF, conf_reg);
	CRYPTO_WRITE(dev, RK_CRYPTO_INTENA,
		     RK_CRYPTO_BCDMA_ERR_ENA | RK_CRYPTO_BCDMA_DONE_ENA);
}

static void crypto_dma_start(struct rk_crypto_info *dev)
{
	CRYPTO_WRITE(dev, RK_CRYPTO_BRDMAS, dev->addr_in);
	CRYPTO_WRITE(dev, RK_CRYPTO_BRDMAL, dev->count / 4);
	CRYPTO_WRITE(dev, RK_CRYPTO_BTDMAS, dev->addr_out);
	CRYPTO_WRITE(dev, RK_CRYPTO_CTRL, RK_CRYPTO_BLOCK_START |
		     _SBF(RK_CRYPTO_BLOCK_START, 16));
}

static int rk_set_data_start(struct rk_crypto_info *dev)
{
	int err;
	struct ablkcipher_request *req =
		ablkcipher_request_cast(dev->async_req);
	struct crypto_ablkcipher *tfm = crypto_ablkcipher_reqtfm(req);
	struct rk_cipher_ctx *ctx = crypto_ablkcipher_ctx(tfm);
	u32 ivsize = crypto_ablkcipher_ivsize(tfm);
	u8 *src_last_blk = page_address(sg_page(dev->sg_src)) +
		dev->sg_src->offset + dev->sg_src->length - ivsize;

<<<<<<< HEAD
	/* store the iv that need to be updated in chain mode */
	if (ctx->mode & RK_CRYPTO_DEC)
		memcpy(ctx->iv, src_last_blk, ivsize);
=======
	/* Store the iv that need to be updated in chain mode.
	 * And update the IV buffer to contain the next IV for decryption mode.
	 */
	if (ctx->mode & RK_CRYPTO_DEC) {
		memcpy(ctx->iv, src_last_blk, ivsize);
		sg_pcopy_to_buffer(dev->first, dev->src_nents, req->info,
				   ivsize, dev->total - ivsize);
	}
>>>>>>> 0ecfebd2

	err = dev->load_data(dev, dev->sg_src, dev->sg_dst);
	if (!err)
		crypto_dma_start(dev);
	return err;
}

static int rk_ablk_start(struct rk_crypto_info *dev)
{
	struct ablkcipher_request *req =
		ablkcipher_request_cast(dev->async_req);
	unsigned long flags;
	int err = 0;

	dev->left_bytes = req->nbytes;
	dev->total = req->nbytes;
	dev->sg_src = req->src;
	dev->first = req->src;
	dev->src_nents = sg_nents(req->src);
	dev->sg_dst = req->dst;
	dev->dst_nents = sg_nents(req->dst);
	dev->aligned = 1;

	spin_lock_irqsave(&dev->lock, flags);
	rk_ablk_hw_init(dev);
	err = rk_set_data_start(dev);
	spin_unlock_irqrestore(&dev->lock, flags);
	return err;
}

static void rk_iv_copyback(struct rk_crypto_info *dev)
{
	struct ablkcipher_request *req =
		ablkcipher_request_cast(dev->async_req);
	struct crypto_ablkcipher *tfm = crypto_ablkcipher_reqtfm(req);
	struct rk_cipher_ctx *ctx = crypto_ablkcipher_ctx(tfm);
	u32 ivsize = crypto_ablkcipher_ivsize(tfm);

	/* Update the IV buffer to contain the next IV for encryption mode. */
	if (!(ctx->mode & RK_CRYPTO_DEC)) {
		if (dev->aligned) {
			memcpy(req->info, sg_virt(dev->sg_dst) +
				dev->sg_dst->length - ivsize, ivsize);
		} else {
			memcpy(req->info, dev->addr_vir +
				dev->count - ivsize, ivsize);
		}
	}
}

static void rk_update_iv(struct rk_crypto_info *dev)
{
	struct ablkcipher_request *req =
		ablkcipher_request_cast(dev->async_req);
	struct crypto_ablkcipher *tfm = crypto_ablkcipher_reqtfm(req);
	struct rk_cipher_ctx *ctx = crypto_ablkcipher_ctx(tfm);
	u32 ivsize = crypto_ablkcipher_ivsize(tfm);
	u8 *new_iv = NULL;

	if (ctx->mode & RK_CRYPTO_DEC) {
		new_iv = ctx->iv;
	} else {
		new_iv = page_address(sg_page(dev->sg_dst)) +
			 dev->sg_dst->offset + dev->sg_dst->length - ivsize;
	}

	if (ivsize == DES_BLOCK_SIZE)
		memcpy_toio(dev->reg + RK_CRYPTO_TDES_IV_0, new_iv, ivsize);
	else if (ivsize == AES_BLOCK_SIZE)
		memcpy_toio(dev->reg + RK_CRYPTO_AES_IV_0, new_iv, ivsize);
}

static void rk_update_iv(struct rk_crypto_info *dev)
{
	struct ablkcipher_request *req =
		ablkcipher_request_cast(dev->async_req);
	struct crypto_ablkcipher *tfm = crypto_ablkcipher_reqtfm(req);
	struct rk_cipher_ctx *ctx = crypto_ablkcipher_ctx(tfm);
	u32 ivsize = crypto_ablkcipher_ivsize(tfm);
	u8 *new_iv = NULL;

	if (ctx->mode & RK_CRYPTO_DEC) {
		new_iv = ctx->iv;
	} else {
		new_iv = page_address(sg_page(dev->sg_dst)) +
			 dev->sg_dst->offset + dev->sg_dst->length - ivsize;
	}

	if (ivsize == DES_BLOCK_SIZE)
		memcpy_toio(dev->reg + RK_CRYPTO_TDES_IV_0, new_iv, ivsize);
	else if (ivsize == AES_BLOCK_SIZE)
		memcpy_toio(dev->reg + RK_CRYPTO_AES_IV_0, new_iv, ivsize);
}

/* return:
 *	true	some err was occurred
 *	fault	no err, continue
 */
static int rk_ablk_rx(struct rk_crypto_info *dev)
{
	int err = 0;
	struct ablkcipher_request *req =
		ablkcipher_request_cast(dev->async_req);

	dev->unload_data(dev);
	if (!dev->aligned) {
		if (!sg_pcopy_from_buffer(req->dst, dev->dst_nents,
					  dev->addr_vir, dev->count,
					  dev->total - dev->left_bytes -
					  dev->count)) {
			err = -EINVAL;
			goto out_rx;
		}
	}
	if (dev->left_bytes) {
		rk_update_iv(dev);
		if (dev->aligned) {
			if (sg_is_last(dev->sg_src)) {
				dev_err(dev->dev, "[%s:%d] Lack of data\n",
					__func__, __LINE__);
				err = -ENOMEM;
				goto out_rx;
			}
			dev->sg_src = sg_next(dev->sg_src);
			dev->sg_dst = sg_next(dev->sg_dst);
		}
		err = rk_set_data_start(dev);
	} else {
		rk_iv_copyback(dev);
		/* here show the calculation is over without any err */
		dev->complete(dev->async_req, 0);
		tasklet_schedule(&dev->queue_task);
	}
out_rx:
	return err;
}

static int rk_ablk_cra_init(struct crypto_tfm *tfm)
{
	struct rk_cipher_ctx *ctx = crypto_tfm_ctx(tfm);
	struct crypto_alg *alg = tfm->__crt_alg;
	struct rk_crypto_tmp *algt;

	algt = container_of(alg, struct rk_crypto_tmp, alg.crypto);

	ctx->dev = algt->dev;
	ctx->dev->align_size = crypto_tfm_alg_alignmask(tfm) + 1;
	ctx->dev->start = rk_ablk_start;
	ctx->dev->update = rk_ablk_rx;
	ctx->dev->complete = rk_crypto_complete;
	ctx->dev->addr_vir = (char *)__get_free_page(GFP_KERNEL);

	return ctx->dev->addr_vir ? ctx->dev->enable_clk(ctx->dev) : -ENOMEM;
}

static void rk_ablk_cra_exit(struct crypto_tfm *tfm)
{
	struct rk_cipher_ctx *ctx = crypto_tfm_ctx(tfm);

	free_page((unsigned long)ctx->dev->addr_vir);
	ctx->dev->disable_clk(ctx->dev);
}

struct rk_crypto_tmp rk_ecb_aes_alg = {
	.type = ALG_TYPE_CIPHER,
	.alg.crypto = {
		.cra_name		= "ecb(aes)",
		.cra_driver_name	= "ecb-aes-rk",
		.cra_priority		= 300,
		.cra_flags		= CRYPTO_ALG_TYPE_ABLKCIPHER |
					  CRYPTO_ALG_ASYNC,
		.cra_blocksize		= AES_BLOCK_SIZE,
		.cra_ctxsize		= sizeof(struct rk_cipher_ctx),
		.cra_alignmask		= 0x0f,
		.cra_type		= &crypto_ablkcipher_type,
		.cra_module		= THIS_MODULE,
		.cra_init		= rk_ablk_cra_init,
		.cra_exit		= rk_ablk_cra_exit,
		.cra_u.ablkcipher	= {
			.min_keysize	= AES_MIN_KEY_SIZE,
			.max_keysize	= AES_MAX_KEY_SIZE,
			.setkey		= rk_aes_setkey,
			.encrypt	= rk_aes_ecb_encrypt,
			.decrypt	= rk_aes_ecb_decrypt,
		}
	}
};

struct rk_crypto_tmp rk_cbc_aes_alg = {
	.type = ALG_TYPE_CIPHER,
	.alg.crypto = {
		.cra_name		= "cbc(aes)",
		.cra_driver_name	= "cbc-aes-rk",
		.cra_priority		= 300,
		.cra_flags		= CRYPTO_ALG_TYPE_ABLKCIPHER |
					  CRYPTO_ALG_ASYNC,
		.cra_blocksize		= AES_BLOCK_SIZE,
		.cra_ctxsize		= sizeof(struct rk_cipher_ctx),
		.cra_alignmask		= 0x0f,
		.cra_type		= &crypto_ablkcipher_type,
		.cra_module		= THIS_MODULE,
		.cra_init		= rk_ablk_cra_init,
		.cra_exit		= rk_ablk_cra_exit,
		.cra_u.ablkcipher	= {
			.min_keysize	= AES_MIN_KEY_SIZE,
			.max_keysize	= AES_MAX_KEY_SIZE,
			.ivsize		= AES_BLOCK_SIZE,
			.setkey		= rk_aes_setkey,
			.encrypt	= rk_aes_cbc_encrypt,
			.decrypt	= rk_aes_cbc_decrypt,
		}
	}
};

struct rk_crypto_tmp rk_ecb_des_alg = {
	.type = ALG_TYPE_CIPHER,
	.alg.crypto = {
		.cra_name		= "ecb(des)",
		.cra_driver_name	= "ecb-des-rk",
		.cra_priority		= 300,
		.cra_flags		= CRYPTO_ALG_TYPE_ABLKCIPHER |
					  CRYPTO_ALG_ASYNC,
		.cra_blocksize		= DES_BLOCK_SIZE,
		.cra_ctxsize		= sizeof(struct rk_cipher_ctx),
		.cra_alignmask		= 0x07,
		.cra_type		= &crypto_ablkcipher_type,
		.cra_module		= THIS_MODULE,
		.cra_init		= rk_ablk_cra_init,
		.cra_exit		= rk_ablk_cra_exit,
		.cra_u.ablkcipher	= {
			.min_keysize	= DES_KEY_SIZE,
			.max_keysize	= DES_KEY_SIZE,
			.setkey		= rk_des_setkey,
			.encrypt	= rk_des_ecb_encrypt,
			.decrypt	= rk_des_ecb_decrypt,
		}
	}
};

struct rk_crypto_tmp rk_cbc_des_alg = {
	.type = ALG_TYPE_CIPHER,
	.alg.crypto = {
		.cra_name		= "cbc(des)",
		.cra_driver_name	= "cbc-des-rk",
		.cra_priority		= 300,
		.cra_flags		= CRYPTO_ALG_TYPE_ABLKCIPHER |
					  CRYPTO_ALG_ASYNC,
		.cra_blocksize		= DES_BLOCK_SIZE,
		.cra_ctxsize		= sizeof(struct rk_cipher_ctx),
		.cra_alignmask		= 0x07,
		.cra_type		= &crypto_ablkcipher_type,
		.cra_module		= THIS_MODULE,
		.cra_init		= rk_ablk_cra_init,
		.cra_exit		= rk_ablk_cra_exit,
		.cra_u.ablkcipher	= {
			.min_keysize	= DES_KEY_SIZE,
			.max_keysize	= DES_KEY_SIZE,
			.ivsize		= DES_BLOCK_SIZE,
			.setkey		= rk_des_setkey,
			.encrypt	= rk_des_cbc_encrypt,
			.decrypt	= rk_des_cbc_decrypt,
		}
	}
};

struct rk_crypto_tmp rk_ecb_des3_ede_alg = {
	.type = ALG_TYPE_CIPHER,
	.alg.crypto = {
		.cra_name		= "ecb(des3_ede)",
		.cra_driver_name	= "ecb-des3-ede-rk",
		.cra_priority		= 300,
		.cra_flags		= CRYPTO_ALG_TYPE_ABLKCIPHER |
					  CRYPTO_ALG_ASYNC,
		.cra_blocksize		= DES_BLOCK_SIZE,
		.cra_ctxsize		= sizeof(struct rk_cipher_ctx),
		.cra_alignmask		= 0x07,
		.cra_type		= &crypto_ablkcipher_type,
		.cra_module		= THIS_MODULE,
		.cra_init		= rk_ablk_cra_init,
		.cra_exit		= rk_ablk_cra_exit,
		.cra_u.ablkcipher	= {
			.min_keysize	= DES3_EDE_KEY_SIZE,
			.max_keysize	= DES3_EDE_KEY_SIZE,
			.ivsize		= DES_BLOCK_SIZE,
			.setkey		= rk_tdes_setkey,
			.encrypt	= rk_des3_ede_ecb_encrypt,
			.decrypt	= rk_des3_ede_ecb_decrypt,
		}
	}
};

struct rk_crypto_tmp rk_cbc_des3_ede_alg = {
	.type = ALG_TYPE_CIPHER,
	.alg.crypto = {
		.cra_name		= "cbc(des3_ede)",
		.cra_driver_name	= "cbc-des3-ede-rk",
		.cra_priority		= 300,
		.cra_flags		= CRYPTO_ALG_TYPE_ABLKCIPHER |
					  CRYPTO_ALG_ASYNC,
		.cra_blocksize		= DES_BLOCK_SIZE,
		.cra_ctxsize		= sizeof(struct rk_cipher_ctx),
		.cra_alignmask		= 0x07,
		.cra_type		= &crypto_ablkcipher_type,
		.cra_module		= THIS_MODULE,
		.cra_init		= rk_ablk_cra_init,
		.cra_exit		= rk_ablk_cra_exit,
		.cra_u.ablkcipher	= {
			.min_keysize	= DES3_EDE_KEY_SIZE,
			.max_keysize	= DES3_EDE_KEY_SIZE,
			.ivsize		= DES_BLOCK_SIZE,
			.setkey		= rk_tdes_setkey,
			.encrypt	= rk_des3_ede_cbc_encrypt,
			.decrypt	= rk_des3_ede_cbc_decrypt,
		}
	}
};<|MERGE_RESOLUTION|>--- conflicted
+++ resolved
@@ -56,14 +56,6 @@
 		return -EINVAL;
 	}
 
-<<<<<<< HEAD
-	if (keylen == DES_KEY_SIZE) {
-		if (!des_ekey(tmp, key) &&
-		    (tfm->crt_flags & CRYPTO_TFM_REQ_FORBID_WEAK_KEYS)) {
-			tfm->crt_flags |= CRYPTO_TFM_RES_WEAK_KEY;
-			return -EINVAL;
-		}
-=======
 	ctx->keylen = keylen;
 	memcpy_toio(ctx->dev->reg + RK_CRYPTO_TDES_KEY1_0, key, keylen);
 	return 0;
@@ -81,7 +73,6 @@
 	if (unlikely(err)) {
 		crypto_ablkcipher_set_flags(cipher, flags);
 		return err;
->>>>>>> 0ecfebd2
 	}
 
 	ctx->keylen = keylen;
@@ -268,11 +259,6 @@
 	u8 *src_last_blk = page_address(sg_page(dev->sg_src)) +
 		dev->sg_src->offset + dev->sg_src->length - ivsize;
 
-<<<<<<< HEAD
-	/* store the iv that need to be updated in chain mode */
-	if (ctx->mode & RK_CRYPTO_DEC)
-		memcpy(ctx->iv, src_last_blk, ivsize);
-=======
 	/* Store the iv that need to be updated in chain mode.
 	 * And update the IV buffer to contain the next IV for decryption mode.
 	 */
@@ -281,7 +267,6 @@
 		sg_pcopy_to_buffer(dev->first, dev->src_nents, req->info,
 				   ivsize, dev->total - ivsize);
 	}
->>>>>>> 0ecfebd2
 
 	err = dev->load_data(dev, dev->sg_src, dev->sg_dst);
 	if (!err)
@@ -330,28 +315,6 @@
 				dev->count - ivsize, ivsize);
 		}
 	}
-}
-
-static void rk_update_iv(struct rk_crypto_info *dev)
-{
-	struct ablkcipher_request *req =
-		ablkcipher_request_cast(dev->async_req);
-	struct crypto_ablkcipher *tfm = crypto_ablkcipher_reqtfm(req);
-	struct rk_cipher_ctx *ctx = crypto_ablkcipher_ctx(tfm);
-	u32 ivsize = crypto_ablkcipher_ivsize(tfm);
-	u8 *new_iv = NULL;
-
-	if (ctx->mode & RK_CRYPTO_DEC) {
-		new_iv = ctx->iv;
-	} else {
-		new_iv = page_address(sg_page(dev->sg_dst)) +
-			 dev->sg_dst->offset + dev->sg_dst->length - ivsize;
-	}
-
-	if (ivsize == DES_BLOCK_SIZE)
-		memcpy_toio(dev->reg + RK_CRYPTO_TDES_IV_0, new_iv, ivsize);
-	else if (ivsize == AES_BLOCK_SIZE)
-		memcpy_toio(dev->reg + RK_CRYPTO_AES_IV_0, new_iv, ivsize);
 }
 
 static void rk_update_iv(struct rk_crypto_info *dev)
