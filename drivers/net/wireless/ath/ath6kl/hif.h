/*
 * Copyright (c) 2004-2011 Atheros Communications Inc.
 *
 * Permission to use, copy, modify, and/or distribute this software for any
 * purpose with or without fee is hereby granted, provided that the above
 * copyright notice and this permission notice appear in all copies.
 *
 * THE SOFTWARE IS PROVIDED "AS IS" AND THE AUTHOR DISCLAIMS ALL WARRANTIES
 * WITH REGARD TO THIS SOFTWARE INCLUDING ALL IMPLIED WARRANTIES OF
 * MERCHANTABILITY AND FITNESS. IN NO EVENT SHALL THE AUTHOR BE LIABLE FOR
 * ANY SPECIAL, DIRECT, INDIRECT, OR CONSEQUENTIAL DAMAGES OR ANY DAMAGES
 * WHATSOEVER RESULTING FROM LOSS OF USE, DATA OR PROFITS, WHETHER IN AN
 * ACTION OF CONTRACT, NEGLIGENCE OR OTHER TORTIOUS ACTION, ARISING OUT OF
 * OR IN CONNECTION WITH THE USE OR PERFORMANCE OF THIS SOFTWARE.
 */

#ifndef HIF_H
#define HIF_H

#include "common.h"
#include "core.h"

#include <linux/scatterlist.h>

#define BUS_REQUEST_MAX_NUM                64
#define HIF_MBOX_BLOCK_SIZE                128
#define HIF_MBOX0_BLOCK_SIZE               1

#define HIF_DMA_BUFFER_SIZE (32 * 1024)
#define CMD53_FIXED_ADDRESS 1
#define CMD53_INCR_ADDRESS  2

#define MAX_SCATTER_REQUESTS             4
#define MAX_SCATTER_ENTRIES_PER_REQ      16
#define MAX_SCATTER_REQ_TRANSFER_SIZE    (32 * 1024)

#define MANUFACTURER_ID_AR6003_BASE        0x300
#define MANUFACTURER_ID_AR6004_BASE        0x400
    /* SDIO manufacturer ID and Codes */
#define MANUFACTURER_ID_ATH6KL_BASE_MASK     0xFF00
#define MANUFACTURER_CODE                  0x271	/* Atheros */

/* Mailbox address in SDIO address space */
#define HIF_MBOX_BASE_ADDR                 0x800
#define HIF_MBOX_WIDTH                     0x800

#define HIF_MBOX_END_ADDR  (HTC_MAILBOX_NUM_MAX * HIF_MBOX_WIDTH - 1)

/* version 1 of the chip has only a 12K extended mbox range */
#define HIF_MBOX0_EXT_BASE_ADDR  0x4000
#define HIF_MBOX0_EXT_WIDTH      (12*1024)

/* GMBOX addresses */
#define HIF_GMBOX_BASE_ADDR                0x7000
#define HIF_GMBOX_WIDTH                    0x4000

/* interrupt mode register */
#define CCCR_SDIO_IRQ_MODE_REG         0xF0

/* mode to enable special 4-bit interrupt assertion without clock */
#define SDIO_IRQ_MODE_ASYNC_4BIT_IRQ   (1 << 0)

/* HTC runs over mailbox 0 */
#define HTC_MAILBOX	0

#define ATH6KL_TARGET_DEBUG_INTR_MASK     0x01

/* FIXME: are these duplicates with MAX_SCATTER_ values in hif.h? */
#define ATH6KL_SCATTER_ENTRIES_PER_REQ            16
#define ATH6KL_MAX_TRANSFER_SIZE_PER_SCATTER      (16 * 1024)
#define ATH6KL_SCATTER_REQS                       4

#define ATH6KL_HIF_COMMUNICATION_TIMEOUT	1000

struct bus_request {
	struct list_head list;

	/* request data */
	u32 address;

	u8 *buffer;
	u32 length;
	u32 request;
	struct htc_packet *packet;
	int status;

	/* this is a scatter request */
	struct hif_scatter_req *scat_req;
};

/* direction of transfer (read/write) */
#define HIF_READ                    0x00000001
#define HIF_WRITE                   0x00000002
#define HIF_DIR_MASK                (HIF_READ | HIF_WRITE)

/*
 *     emode - This indicates the whether the command is to be executed in a
 *             blocking or non-blocking fashion (HIF_SYNCHRONOUS/
 *             HIF_ASYNCHRONOUS). The read/write data paths in HTC have been
 *             implemented using the asynchronous mode allowing the the bus
 *             driver to indicate the completion of operation through the
 *             registered callback routine. The requirement primarily comes
 *             from the contexts these operations get called from (a driver's
 *             transmit context or the ISR context in case of receive).
 *             Support for both of these modes is essential.
 */
#define HIF_SYNCHRONOUS             0x00000010
#define HIF_ASYNCHRONOUS            0x00000020
#define HIF_EMODE_MASK              (HIF_SYNCHRONOUS | HIF_ASYNCHRONOUS)

/*
 *     dmode - An interface may support different kinds of commands based on
 *             the tradeoff between the amount of data it can carry and the
 *             setup time. Byte and Block modes are supported (HIF_BYTE_BASIS/
 *             HIF_BLOCK_BASIS). In case of latter, the data is rounded off
 *             to the nearest block size by padding. The size of the block is
 *             configurable at compile time using the HIF_BLOCK_SIZE and is
 *             negotiated with the target during initialization after the
 *             ATH6KL interrupts are enabled.
 */
#define HIF_BYTE_BASIS              0x00000040
#define HIF_BLOCK_BASIS             0x00000080
#define HIF_DMODE_MASK              (HIF_BYTE_BASIS | HIF_BLOCK_BASIS)

/*
 *     amode - This indicates if the address has to be incremented on ATH6KL
 *             after every read/write operation (HIF?FIXED_ADDRESS/
 *             HIF_INCREMENTAL_ADDRESS).
 */
#define HIF_FIXED_ADDRESS           0x00000100
#define HIF_INCREMENTAL_ADDRESS     0x00000200
#define HIF_AMODE_MASK		  (HIF_FIXED_ADDRESS | HIF_INCREMENTAL_ADDRESS)

#define HIF_WR_ASYNC_BYTE_INC					\
	(HIF_WRITE | HIF_ASYNCHRONOUS |				\
	 HIF_BYTE_BASIS | HIF_INCREMENTAL_ADDRESS)

#define HIF_WR_ASYNC_BLOCK_INC					\
	(HIF_WRITE | HIF_ASYNCHRONOUS |				\
	 HIF_BLOCK_BASIS | HIF_INCREMENTAL_ADDRESS)

#define HIF_WR_SYNC_BYTE_FIX					\
	(HIF_WRITE | HIF_SYNCHRONOUS |				\
	 HIF_BYTE_BASIS | HIF_FIXED_ADDRESS)

#define HIF_WR_SYNC_BYTE_INC					\
	(HIF_WRITE | HIF_SYNCHRONOUS |				\
	 HIF_BYTE_BASIS | HIF_INCREMENTAL_ADDRESS)

#define HIF_WR_SYNC_BLOCK_INC					\
	(HIF_WRITE | HIF_SYNCHRONOUS |				\
	 HIF_BLOCK_BASIS | HIF_INCREMENTAL_ADDRESS)

#define HIF_RD_SYNC_BYTE_INC						\
	(HIF_READ | HIF_SYNCHRONOUS |					\
	 HIF_BYTE_BASIS | HIF_INCREMENTAL_ADDRESS)

#define HIF_RD_SYNC_BYTE_FIX						\
	(HIF_READ | HIF_SYNCHRONOUS |					\
	 HIF_BYTE_BASIS | HIF_FIXED_ADDRESS)

#define HIF_RD_ASYNC_BLOCK_FIX						\
	(HIF_READ | HIF_ASYNCHRONOUS |					\
	 HIF_BLOCK_BASIS | HIF_FIXED_ADDRESS)

#define HIF_RD_SYNC_BLOCK_FIX						\
	(HIF_READ | HIF_SYNCHRONOUS |					\
	 HIF_BLOCK_BASIS | HIF_FIXED_ADDRESS)

struct hif_scatter_item {
	u8 *buf;
	int len;
	struct htc_packet *packet;
};

struct hif_scatter_req {
	struct list_head list;
	/* address for the read/write operation */
	u32 addr;

	/* request flags */
	u32 req;

	/* total length of entire transfer */
	u32 len;

	bool virt_scat;

	void (*complete) (struct htc_target *, struct hif_scatter_req *);
	int status;
	int scat_entries;

	struct bus_request *busrequest;
	struct scatterlist *sgentries;

	/* bounce buffer for upper layers to copy to/from */
	u8 *virt_dma_buf;

	struct hif_scatter_item scat_list[1];
};

struct ath6kl_irq_proc_registers {
	u8 host_int_status;
	u8 cpu_int_status;
	u8 error_int_status;
	u8 counter_int_status;
	u8 mbox_frame;
	u8 rx_lkahd_valid;
	u8 host_int_status2;
	u8 gmbox_rx_avail;
	__le32 rx_lkahd[2];
	__le32 rx_gmbox_lkahd_alias[2];
} __packed;

struct ath6kl_irq_enable_reg {
	u8 int_status_en;
	u8 cpu_int_status_en;
	u8 err_int_status_en;
	u8 cntr_int_status_en;
} __packed;

struct ath6kl_device {
	spinlock_t lock;
	struct ath6kl_irq_proc_registers irq_proc_reg;
	struct ath6kl_irq_enable_reg irq_en_reg;
	struct htc_target *htc_cnxt;
	struct ath6kl *ar;
};

struct ath6kl_hif_ops {
	int (*read_write_sync)(struct ath6kl *ar, u32 addr, u8 *buf,
			       u32 len, u32 request);
	int (*write_async)(struct ath6kl *ar, u32 address, u8 *buffer,
			   u32 length, u32 request, struct htc_packet *packet);

	void (*irq_enable)(struct ath6kl *ar);
	void (*irq_disable)(struct ath6kl *ar);

	struct hif_scatter_req *(*scatter_req_get)(struct ath6kl *ar);
	void (*scatter_req_add)(struct ath6kl *ar,
				struct hif_scatter_req *s_req);
	int (*enable_scatter)(struct ath6kl *ar);
	int (*scat_req_rw) (struct ath6kl *ar,
			    struct hif_scatter_req *scat_req);
	void (*cleanup_scatter)(struct ath6kl *ar);
	int (*suspend)(struct ath6kl *ar, struct cfg80211_wowlan *wow);
	int (*resume)(struct ath6kl *ar);
<<<<<<< HEAD
=======
	int (*diag_read32)(struct ath6kl *ar, u32 address, u32 *value);
	int (*diag_write32)(struct ath6kl *ar, u32 address, __le32 value);
	int (*bmi_read)(struct ath6kl *ar, u8 *buf, u32 len);
	int (*bmi_write)(struct ath6kl *ar, u8 *buf, u32 len);
>>>>>>> dc0d633e
	int (*power_on)(struct ath6kl *ar);
	int (*power_off)(struct ath6kl *ar);
	void (*stop)(struct ath6kl *ar);
};

int ath6kl_hif_setup(struct ath6kl_device *dev);
int ath6kl_hif_unmask_intrs(struct ath6kl_device *dev);
int ath6kl_hif_mask_intrs(struct ath6kl_device *dev);
int ath6kl_hif_poll_mboxmsg_rx(struct ath6kl_device *dev,
			       u32 *lk_ahd, int timeout);
int ath6kl_hif_rx_control(struct ath6kl_device *dev, bool enable_rx);
int ath6kl_hif_disable_intrs(struct ath6kl_device *dev);

int ath6kl_hif_rw_comp_handler(void *context, int status);
int ath6kl_hif_intr_bh_handler(struct ath6kl *ar);

/* Scatter Function and Definitions */
int ath6kl_hif_submit_scat_req(struct ath6kl_device *dev,
			       struct hif_scatter_req *scat_req, bool read);

#endif<|MERGE_RESOLUTION|>--- conflicted
+++ resolved
@@ -245,13 +245,10 @@
 	void (*cleanup_scatter)(struct ath6kl *ar);
 	int (*suspend)(struct ath6kl *ar, struct cfg80211_wowlan *wow);
 	int (*resume)(struct ath6kl *ar);
-<<<<<<< HEAD
-=======
 	int (*diag_read32)(struct ath6kl *ar, u32 address, u32 *value);
 	int (*diag_write32)(struct ath6kl *ar, u32 address, __le32 value);
 	int (*bmi_read)(struct ath6kl *ar, u8 *buf, u32 len);
 	int (*bmi_write)(struct ath6kl *ar, u8 *buf, u32 len);
->>>>>>> dc0d633e
 	int (*power_on)(struct ath6kl *ar);
 	int (*power_off)(struct ath6kl *ar);
 	void (*stop)(struct ath6kl *ar);
