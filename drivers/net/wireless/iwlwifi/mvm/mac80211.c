/******************************************************************************
 *
 * This file is provided under a dual BSD/GPLv2 license.  When using or
 * redistributing this file, you may do so under either license.
 *
 * GPL LICENSE SUMMARY
 *
 * Copyright(c) 2012 - 2013 Intel Corporation. All rights reserved.
 *
 * This program is free software; you can redistribute it and/or modify
 * it under the terms of version 2 of the GNU General Public License as
 * published by the Free Software Foundation.
 *
 * This program is distributed in the hope that it will be useful, but
 * WITHOUT ANY WARRANTY; without even the implied warranty of
 * MERCHANTABILITY or FITNESS FOR A PARTICULAR PURPOSE.  See the GNU
 * General Public License for more details.
 *
 * You should have received a copy of the GNU General Public License
 * along with this program; if not, write to the Free Software
 * Foundation, Inc., 51 Franklin Street, Fifth Floor, Boston, MA 02110,
 * USA
 *
 * The full GNU General Public License is included in this distribution
 * in the file called COPYING.
 *
 * Contact Information:
 *  Intel Linux Wireless <ilw@linux.intel.com>
 * Intel Corporation, 5200 N.E. Elam Young Parkway, Hillsboro, OR 97124-6497
 *
 * BSD LICENSE
 *
 * Copyright(c) 2012 - 2013 Intel Corporation. All rights reserved.
 * All rights reserved.
 *
 * Redistribution and use in source and binary forms, with or without
 * modification, are permitted provided that the following conditions
 * are met:
 *
 *  * Redistributions of source code must retain the above copyright
 *    notice, this list of conditions and the following disclaimer.
 *  * Redistributions in binary form must reproduce the above copyright
 *    notice, this list of conditions and the following disclaimer in
 *    the documentation and/or other materials provided with the
 *    distribution.
 *  * Neither the name Intel Corporation nor the names of its
 *    contributors may be used to endorse or promote products derived
 *    from this software without specific prior written permission.
 *
 * THIS SOFTWARE IS PROVIDED BY THE COPYRIGHT HOLDERS AND CONTRIBUTORS
 * "AS IS" AND ANY EXPRESS OR IMPLIED WARRANTIES, INCLUDING, BUT NOT
 * LIMITED TO, THE IMPLIED WARRANTIES OF MERCHANTABILITY AND FITNESS FOR
 * A PARTICULAR PURPOSE ARE DISCLAIMED. IN NO EVENT SHALL THE COPYRIGHT
 * OWNER OR CONTRIBUTORS BE LIABLE FOR ANY DIRECT, INDIRECT, INCIDENTAL,
 * SPECIAL, EXEMPLARY, OR CONSEQUENTIAL DAMAGES (INCLUDING, BUT NOT
 * LIMITED TO, PROCUREMENT OF SUBSTITUTE GOODS OR SERVICES; LOSS OF USE,
 * DATA, OR PROFITS; OR BUSINESS INTERRUPTION) HOWEVER CAUSED AND ON ANY
 * THEORY OF LIABILITY, WHETHER IN CONTRACT, STRICT LIABILITY, OR TORT
 * (INCLUDING NEGLIGENCE OR OTHERWISE) ARISING IN ANY WAY OUT OF THE USE
 * OF THIS SOFTWARE, EVEN IF ADVISED OF THE POSSIBILITY OF SUCH DAMAGE.
 *
 *****************************************************************************/
#include <linux/kernel.h>
#include <linux/slab.h>
#include <linux/skbuff.h>
#include <linux/netdevice.h>
#include <linux/etherdevice.h>
#include <linux/ip.h>
#include <net/mac80211.h>
#include <net/tcp.h>

#include "iwl-op-mode.h"
#include "iwl-io.h"
#include "mvm.h"
#include "sta.h"
#include "time-event.h"
#include "iwl-eeprom-parse.h"
#include "fw-api-scan.h"
#include "iwl-phy-db.h"

static const struct ieee80211_iface_limit iwl_mvm_limits[] = {
	{
		.max = 1,
		.types = BIT(NL80211_IFTYPE_STATION),
	},
	{
		.max = 1,
		.types = BIT(NL80211_IFTYPE_AP) |
			BIT(NL80211_IFTYPE_P2P_CLIENT) |
			BIT(NL80211_IFTYPE_P2P_GO),
	},
	{
		.max = 1,
		.types = BIT(NL80211_IFTYPE_P2P_DEVICE),
	},
};

static const struct ieee80211_iface_combination iwl_mvm_iface_combinations[] = {
	{
		.num_different_channels = 1,
		.max_interfaces = 3,
		.limits = iwl_mvm_limits,
		.n_limits = ARRAY_SIZE(iwl_mvm_limits),
	},
};

#ifdef CONFIG_PM_SLEEP
static const struct nl80211_wowlan_tcp_data_token_feature
iwl_mvm_wowlan_tcp_token_feature = {
	.min_len = 0,
	.max_len = 255,
	.bufsize = IWL_WOWLAN_REMOTE_WAKE_MAX_TOKENS,
};

static const struct wiphy_wowlan_tcp_support iwl_mvm_wowlan_tcp_support = {
	.tok = &iwl_mvm_wowlan_tcp_token_feature,
	.data_payload_max = IWL_WOWLAN_TCP_MAX_PACKET_LEN -
			    sizeof(struct ethhdr) -
			    sizeof(struct iphdr) -
			    sizeof(struct tcphdr),
	.data_interval_max = 65535, /* __le16 in API */
	.wake_payload_max = IWL_WOWLAN_REMOTE_WAKE_MAX_PACKET_LEN -
			    sizeof(struct ethhdr) -
			    sizeof(struct iphdr) -
			    sizeof(struct tcphdr),
	.seq = true,
};
#endif

static void iwl_mvm_reset_phy_ctxts(struct iwl_mvm *mvm)
{
	int i;

	memset(mvm->phy_ctxts, 0, sizeof(mvm->phy_ctxts));
	for (i = 0; i < NUM_PHY_CTX; i++) {
		mvm->phy_ctxts[i].id = i;
		mvm->phy_ctxts[i].ref = 0;
	}
}

int iwl_mvm_mac_setup_register(struct iwl_mvm *mvm)
{
	struct ieee80211_hw *hw = mvm->hw;
	int num_mac, ret, i;

	/* Tell mac80211 our characteristics */
	hw->flags = IEEE80211_HW_SIGNAL_DBM |
		    IEEE80211_HW_SPECTRUM_MGMT |
		    IEEE80211_HW_REPORTS_TX_ACK_STATUS |
		    IEEE80211_HW_QUEUE_CONTROL |
		    IEEE80211_HW_WANT_MONITOR_VIF |
		    IEEE80211_HW_SUPPORTS_PS |
		    IEEE80211_HW_SUPPORTS_DYNAMIC_PS |
		    IEEE80211_HW_AMPDU_AGGREGATION |
		    IEEE80211_HW_TIMING_BEACON_ONLY |
		    IEEE80211_HW_CONNECTION_MONITOR;

	hw->queues = IWL_MVM_FIRST_AGG_QUEUE;
	hw->offchannel_tx_hw_queue = IWL_MVM_OFFCHANNEL_QUEUE;
	hw->rate_control_algorithm = "iwl-mvm-rs";

	/*
	 * Enable 11w if advertised by firmware and software crypto
	 * is not enabled (as the firmware will interpret some mgmt
	 * packets, so enabling it with software crypto isn't safe)
	 */
	if (mvm->fw->ucode_capa.flags & IWL_UCODE_TLV_FLAGS_MFP &&
	    !iwlwifi_mod_params.sw_crypto)
		hw->flags |= IEEE80211_HW_MFP_CAPABLE;

	hw->sta_data_size = sizeof(struct iwl_mvm_sta);
	hw->vif_data_size = sizeof(struct iwl_mvm_vif);
	hw->chanctx_data_size = sizeof(u16);

	hw->wiphy->interface_modes = BIT(NL80211_IFTYPE_STATION) |
		BIT(NL80211_IFTYPE_P2P_CLIENT) |
		BIT(NL80211_IFTYPE_AP) |
		BIT(NL80211_IFTYPE_P2P_GO) |
		BIT(NL80211_IFTYPE_P2P_DEVICE);

	hw->wiphy->flags |= WIPHY_FLAG_CUSTOM_REGULATORY |
			    WIPHY_FLAG_DISABLE_BEACON_HINTS |
			    WIPHY_FLAG_IBSS_RSN;

	hw->wiphy->iface_combinations = iwl_mvm_iface_combinations;
	hw->wiphy->n_iface_combinations =
		ARRAY_SIZE(iwl_mvm_iface_combinations);

	hw->wiphy->max_remain_on_channel_duration = 10000;
	hw->max_listen_interval = IWL_CONN_MAX_LISTEN_INTERVAL;

	/* Extract MAC address */
	memcpy(mvm->addresses[0].addr, mvm->nvm_data->hw_addr, ETH_ALEN);
	hw->wiphy->addresses = mvm->addresses;
	hw->wiphy->n_addresses = 1;

	/* Extract additional MAC addresses if available */
	num_mac = (mvm->nvm_data->n_hw_addrs > 1) ?
		min(IWL_MVM_MAX_ADDRESSES, mvm->nvm_data->n_hw_addrs) : 1;

	for (i = 1; i < num_mac; i++) {
		memcpy(mvm->addresses[i].addr, mvm->addresses[i-1].addr,
		       ETH_ALEN);
		mvm->addresses[i].addr[5]++;
		hw->wiphy->n_addresses++;
	}

	iwl_mvm_reset_phy_ctxts(mvm);

	/* we create the 802.11 header and a max-length SSID element */
	hw->wiphy->max_scan_ie_len =
		mvm->fw->ucode_capa.max_probe_length - 24 - 34;
	hw->wiphy->max_scan_ssids = PROBE_OPTION_MAX;

	if (mvm->nvm_data->bands[IEEE80211_BAND_2GHZ].n_channels)
		hw->wiphy->bands[IEEE80211_BAND_2GHZ] =
			&mvm->nvm_data->bands[IEEE80211_BAND_2GHZ];
	if (mvm->nvm_data->bands[IEEE80211_BAND_5GHZ].n_channels)
		hw->wiphy->bands[IEEE80211_BAND_5GHZ] =
			&mvm->nvm_data->bands[IEEE80211_BAND_5GHZ];

	hw->wiphy->hw_version = mvm->trans->hw_id;

	if (iwlmvm_mod_params.power_scheme != IWL_POWER_SCHEME_CAM)
		hw->wiphy->flags |= WIPHY_FLAG_PS_ON_BY_DEFAULT;
	else
		hw->wiphy->flags &= ~WIPHY_FLAG_PS_ON_BY_DEFAULT;

	hw->wiphy->features |= NL80211_FEATURE_P2P_GO_CTWIN |
			       NL80211_FEATURE_P2P_GO_OPPPS;

	mvm->rts_threshold = IEEE80211_MAX_RTS_THRESHOLD;

#ifdef CONFIG_PM_SLEEP
	if (mvm->fw->img[IWL_UCODE_WOWLAN].sec[0].len &&
	    mvm->trans->ops->d3_suspend &&
	    mvm->trans->ops->d3_resume &&
	    device_can_wakeup(mvm->trans->dev)) {
		mvm->wowlan.flags = WIPHY_WOWLAN_MAGIC_PKT |
				    WIPHY_WOWLAN_DISCONNECT |
				    WIPHY_WOWLAN_EAP_IDENTITY_REQ |
				    WIPHY_WOWLAN_RFKILL_RELEASE;
		if (!iwlwifi_mod_params.sw_crypto)
			mvm->wowlan.flags |= WIPHY_WOWLAN_SUPPORTS_GTK_REKEY |
					     WIPHY_WOWLAN_GTK_REKEY_FAILURE |
					     WIPHY_WOWLAN_4WAY_HANDSHAKE;

		mvm->wowlan.n_patterns = IWL_WOWLAN_MAX_PATTERNS;
		mvm->wowlan.pattern_min_len = IWL_WOWLAN_MIN_PATTERN_LEN;
		mvm->wowlan.pattern_max_len = IWL_WOWLAN_MAX_PATTERN_LEN;
		mvm->wowlan.tcp = &iwl_mvm_wowlan_tcp_support;
		hw->wiphy->wowlan = &mvm->wowlan;
	}
#endif

	ret = iwl_mvm_leds_init(mvm);
	if (ret)
		return ret;

	return ieee80211_register_hw(mvm->hw);
}

static void iwl_mvm_mac_tx(struct ieee80211_hw *hw,
			   struct ieee80211_tx_control *control,
			   struct sk_buff *skb)
{
	struct iwl_mvm *mvm = IWL_MAC80211_GET_MVM(hw);

	if (iwl_mvm_is_radio_killed(mvm)) {
		IWL_DEBUG_DROP(mvm, "Dropping - RF/CT KILL\n");
		goto drop;
	}

	if (IEEE80211_SKB_CB(skb)->hw_queue == IWL_MVM_OFFCHANNEL_QUEUE &&
	    !test_bit(IWL_MVM_STATUS_ROC_RUNNING, &mvm->status))
		goto drop;

	if (control->sta) {
		if (iwl_mvm_tx_skb(mvm, skb, control->sta))
			goto drop;
		return;
	}

	if (iwl_mvm_tx_skb_non_sta(mvm, skb))
		goto drop;
	return;
 drop:
	ieee80211_free_txskb(hw, skb);
}

static int iwl_mvm_mac_ampdu_action(struct ieee80211_hw *hw,
				    struct ieee80211_vif *vif,
				    enum ieee80211_ampdu_mlme_action action,
				    struct ieee80211_sta *sta, u16 tid,
				    u16 *ssn, u8 buf_size)
{
	struct iwl_mvm *mvm = IWL_MAC80211_GET_MVM(hw);
	int ret;

	IWL_DEBUG_HT(mvm, "A-MPDU action on addr %pM tid %d: action %d\n",
		     sta->addr, tid, action);

	if (!(mvm->nvm_data->sku_cap_11n_enable))
		return -EACCES;

	mutex_lock(&mvm->mutex);

	switch (action) {
	case IEEE80211_AMPDU_RX_START:
		if (iwlwifi_mod_params.disable_11n & IWL_DISABLE_HT_RXAGG) {
			ret = -EINVAL;
			break;
		}
		ret = iwl_mvm_sta_rx_agg(mvm, sta, tid, *ssn, true);
		break;
	case IEEE80211_AMPDU_RX_STOP:
		ret = iwl_mvm_sta_rx_agg(mvm, sta, tid, 0, false);
		break;
	case IEEE80211_AMPDU_TX_START:
		if (iwlwifi_mod_params.disable_11n & IWL_DISABLE_HT_TXAGG) {
			ret = -EINVAL;
			break;
		}
		ret = iwl_mvm_sta_tx_agg_start(mvm, vif, sta, tid, ssn);
		break;
	case IEEE80211_AMPDU_TX_STOP_CONT:
		ret = iwl_mvm_sta_tx_agg_stop(mvm, vif, sta, tid);
		break;
	case IEEE80211_AMPDU_TX_STOP_FLUSH:
	case IEEE80211_AMPDU_TX_STOP_FLUSH_CONT:
		ret = iwl_mvm_sta_tx_agg_flush(mvm, vif, sta, tid);
		break;
	case IEEE80211_AMPDU_TX_OPERATIONAL:
		ret = iwl_mvm_sta_tx_agg_oper(mvm, vif, sta, tid, buf_size);
		break;
	default:
		WARN_ON_ONCE(1);
		ret = -EINVAL;
		break;
	}
	mutex_unlock(&mvm->mutex);

	return ret;
}

static void iwl_mvm_cleanup_iterator(void *data, u8 *mac,
				     struct ieee80211_vif *vif)
{
	struct iwl_mvm *mvm = data;
	struct iwl_mvm_vif *mvmvif = iwl_mvm_vif_from_mac80211(vif);

	mvmvif->uploaded = false;
	mvmvif->ap_sta_id = IWL_MVM_STATION_COUNT;

	/* does this make sense at all? */
	mvmvif->color++;

	spin_lock_bh(&mvm->time_event_lock);
	iwl_mvm_te_clear_data(mvm, &mvmvif->time_event_data);
	spin_unlock_bh(&mvm->time_event_lock);

	mvmvif->phy_ctxt = NULL;
}

static void iwl_mvm_restart_cleanup(struct iwl_mvm *mvm)
{
	iwl_trans_stop_device(mvm->trans);
	iwl_trans_stop_hw(mvm->trans, false);

	mvm->scan_status = IWL_MVM_SCAN_NONE;

	/* just in case one was running */
	ieee80211_remain_on_channel_expired(mvm->hw);

	ieee80211_iterate_active_interfaces_atomic(
		mvm->hw, IEEE80211_IFACE_ITER_RESUME_ALL,
		iwl_mvm_cleanup_iterator, mvm);

	mvm->p2p_device_vif = NULL;

	iwl_mvm_reset_phy_ctxts(mvm);
	memset(mvm->fw_key_table, 0, sizeof(mvm->fw_key_table));
	memset(mvm->sta_drained, 0, sizeof(mvm->sta_drained));

	ieee80211_wake_queues(mvm->hw);

	mvm->vif_count = 0;
}

static int iwl_mvm_mac_start(struct ieee80211_hw *hw)
{
	struct iwl_mvm *mvm = IWL_MAC80211_GET_MVM(hw);
	int ret;

	mutex_lock(&mvm->mutex);

	/* Clean up some internal and mac80211 state on restart */
	if (test_bit(IWL_MVM_STATUS_IN_HW_RESTART, &mvm->status))
		iwl_mvm_restart_cleanup(mvm);

	ret = iwl_mvm_up(mvm);
	mutex_unlock(&mvm->mutex);

	return ret;
}

static void iwl_mvm_mac_restart_complete(struct ieee80211_hw *hw)
{
	struct iwl_mvm *mvm = IWL_MAC80211_GET_MVM(hw);
	int ret;

	mutex_lock(&mvm->mutex);

	clear_bit(IWL_MVM_STATUS_IN_HW_RESTART, &mvm->status);
	ret = iwl_mvm_update_quotas(mvm, NULL);
	if (ret)
		IWL_ERR(mvm, "Failed to update quotas after restart (%d)\n",
			ret);

	mutex_unlock(&mvm->mutex);
}

static void iwl_mvm_mac_stop(struct ieee80211_hw *hw)
{
	struct iwl_mvm *mvm = IWL_MAC80211_GET_MVM(hw);

	flush_work(&mvm->async_handlers_wk);

	mutex_lock(&mvm->mutex);
	/* async_handlers_wk is now blocked */

	/*
	 * The work item could be running or queued if the
	 * ROC time event stops just as we get here.
	 */
	cancel_work_sync(&mvm->roc_done_wk);

	iwl_trans_stop_device(mvm->trans);
	iwl_trans_stop_hw(mvm->trans, false);

	iwl_mvm_async_handlers_purge(mvm);
	/* async_handlers_list is empty and will stay empty: HW is stopped */

	/* the fw is stopped, the aux sta is dead: clean up driver state */
	iwl_mvm_dealloc_int_sta(mvm, &mvm->aux_sta);

	mutex_unlock(&mvm->mutex);

	/*
	 * The worker might have been waiting for the mutex, let it run and
	 * discover that its list is now empty.
	 */
	cancel_work_sync(&mvm->async_handlers_wk);
}

static void iwl_mvm_pm_disable_iterator(void *data, u8 *mac,
					struct ieee80211_vif *vif)
{
	struct iwl_mvm *mvm = data;
	int ret;

	ret = iwl_mvm_power_disable(mvm, vif);
	if (ret)
		IWL_ERR(mvm, "failed to disable power management\n");
}

static void iwl_mvm_power_update_iterator(void *data, u8 *mac,
					  struct ieee80211_vif *vif)
{
	struct iwl_mvm *mvm = data;

	iwl_mvm_power_update_mode(mvm, vif);
}

static struct iwl_mvm_phy_ctxt *iwl_mvm_get_free_phy_ctxt(struct iwl_mvm *mvm)
{
	u16 i;

	lockdep_assert_held(&mvm->mutex);

	for (i = 0; i < NUM_PHY_CTX; i++)
		if (!mvm->phy_ctxts[i].ref)
			return &mvm->phy_ctxts[i];

	IWL_ERR(mvm, "No available PHY context\n");
	return NULL;
}

static int iwl_mvm_mac_add_interface(struct ieee80211_hw *hw,
				     struct ieee80211_vif *vif)
{
	struct iwl_mvm *mvm = IWL_MAC80211_GET_MVM(hw);
	struct iwl_mvm_vif *mvmvif = iwl_mvm_vif_from_mac80211(vif);
	int ret;

	/*
	 * Not much to do here. The stack will not allow interface
	 * types or combinations that we didn't advertise, so we
	 * don't really have to check the types.
	 */

	mutex_lock(&mvm->mutex);

	/* Allocate resources for the MAC context, and add it the the fw  */
	ret = iwl_mvm_mac_ctxt_init(mvm, vif);
	if (ret)
		goto out_unlock;

	/*
	 * The AP binding flow can be done only after the beacon
	 * template is configured (which happens only in the mac80211
	 * start_ap() flow), and adding the broadcast station can happen
	 * only after the binding.
	 * In addition, since modifying the MAC before adding a bcast
	 * station is not allowed by the FW, delay the adding of MAC context to
	 * the point where we can also add the bcast station.
	 * In short: there's not much we can do at this point, other than
	 * allocating resources :)
	 */
	if (vif->type == NL80211_IFTYPE_AP) {
		u32 qmask = iwl_mvm_mac_get_queues_mask(mvm, vif);
		ret = iwl_mvm_allocate_int_sta(mvm, &mvmvif->bcast_sta,
					       qmask);
		if (ret) {
			IWL_ERR(mvm, "Failed to allocate bcast sta\n");
			goto out_release;
		}

		goto out_unlock;
	}

	/*
	 * TODO: remove this temporary code.
	 * Currently MVM FW supports power management only on single MAC.
	 * If new interface added, disable PM on existing interface.
	 * P2P device is a special case, since it is handled by FW similary to
	 * scan. If P2P deviced is added, PM remains enabled on existing
	 * interface.
	 * Note: the method below does not count the new interface being added
	 * at this moment.
	 */
	if (vif->type != NL80211_IFTYPE_P2P_DEVICE)
		mvm->vif_count++;
	if (mvm->vif_count > 1) {
		IWL_DEBUG_MAC80211(mvm,
				   "Disable power on existing interfaces\n");
		ieee80211_iterate_active_interfaces_atomic(
					    mvm->hw,
					    IEEE80211_IFACE_ITER_NORMAL,
					    iwl_mvm_pm_disable_iterator, mvm);
	}

	ret = iwl_mvm_mac_ctxt_add(mvm, vif);
	if (ret)
		goto out_release;

	/*
	 * Update power state on the new interface. Admittedly, based on
	 * mac80211 logics this power update will disable power management
	 */
	iwl_mvm_power_update_mode(mvm, vif);

	/* beacon filtering */
	if (!mvm->bf_allowed_vif &&
	    vif->type == NL80211_IFTYPE_STATION && !vif->p2p){
		mvm->bf_allowed_vif = mvmvif;
		vif->driver_flags |= IEEE80211_VIF_BEACON_FILTER;
	}

	ret = iwl_mvm_disable_beacon_filter(mvm, vif);
	if (ret)
		goto out_release;

	/*
	 * P2P_DEVICE interface does not have a channel context assigned to it,
	 * so a dedicated PHY context is allocated to it and the corresponding
	 * MAC context is bound to it at this stage.
	 */
	if (vif->type == NL80211_IFTYPE_P2P_DEVICE) {

		mvmvif->phy_ctxt = iwl_mvm_get_free_phy_ctxt(mvm);
		if (!mvmvif->phy_ctxt) {
			ret = -ENOSPC;
			goto out_remove_mac;
		}

		iwl_mvm_phy_ctxt_ref(mvm, mvmvif->phy_ctxt);
		ret = iwl_mvm_binding_add_vif(mvm, vif);
		if (ret)
			goto out_unref_phy;

		ret = iwl_mvm_add_bcast_sta(mvm, vif, &mvmvif->bcast_sta);
		if (ret)
			goto out_unbind;

		/* Save a pointer to p2p device vif, so it can later be used to
		 * update the p2p device MAC when a GO is started/stopped */
		mvm->p2p_device_vif = vif;
	}

	iwl_mvm_vif_dbgfs_register(mvm, vif);
	goto out_unlock;

 out_unbind:
	iwl_mvm_binding_remove_vif(mvm, vif);
 out_unref_phy:
	iwl_mvm_phy_ctxt_unref(mvm, mvmvif->phy_ctxt);
 out_remove_mac:
	mvmvif->phy_ctxt = NULL;
	iwl_mvm_mac_ctxt_remove(mvm, vif);
 out_release:
	if (vif->type != NL80211_IFTYPE_P2P_DEVICE)
		mvm->vif_count--;
	ieee80211_iterate_active_interfaces(
		mvm->hw, IEEE80211_IFACE_ITER_NORMAL,
		iwl_mvm_power_update_iterator, mvm);
	iwl_mvm_mac_ctxt_release(mvm, vif);
 out_unlock:
	mutex_unlock(&mvm->mutex);

	return ret;
}

static void iwl_mvm_prepare_mac_removal(struct iwl_mvm *mvm,
					struct ieee80211_vif *vif)
{
	u32 tfd_msk = 0, ac;

	for (ac = 0; ac < IEEE80211_NUM_ACS; ac++)
		if (vif->hw_queue[ac] != IEEE80211_INVAL_HW_QUEUE)
			tfd_msk |= BIT(vif->hw_queue[ac]);

	if (vif->cab_queue != IEEE80211_INVAL_HW_QUEUE)
		tfd_msk |= BIT(vif->cab_queue);

	if (tfd_msk) {
		mutex_lock(&mvm->mutex);
		iwl_mvm_flush_tx_path(mvm, tfd_msk, true);
		mutex_unlock(&mvm->mutex);
	}

	if (vif->type == NL80211_IFTYPE_P2P_DEVICE) {
		/*
		 * Flush the ROC worker which will flush the OFFCHANNEL queue.
		 * We assume here that all the packets sent to the OFFCHANNEL
		 * queue are sent in ROC session.
		 */
		flush_work(&mvm->roc_done_wk);
	} else {
		/*
		 * By now, all the AC queues are empty. The AGG queues are
		 * empty too. We already got all the Tx responses for all the
		 * packets in the queues. The drain work can have been
		 * triggered. Flush it.
		 */
		flush_work(&mvm->sta_drained_wk);
	}
}

static void iwl_mvm_mac_remove_interface(struct ieee80211_hw *hw,
					 struct ieee80211_vif *vif)
{
	struct iwl_mvm *mvm = IWL_MAC80211_GET_MVM(hw);
	struct iwl_mvm_vif *mvmvif = iwl_mvm_vif_from_mac80211(vif);

	iwl_mvm_prepare_mac_removal(mvm, vif);

	mutex_lock(&mvm->mutex);

	if (mvm->bf_allowed_vif == mvmvif) {
		mvm->bf_allowed_vif = NULL;
		vif->driver_flags &= ~IEEE80211_VIF_BEACON_FILTER;
	}

	iwl_mvm_vif_dbgfs_clean(mvm, vif);

	/*
	 * For AP/GO interface, the tear down of the resources allocated to the
	 * interface is be handled as part of the stop_ap flow.
	 */
	if (vif->type == NL80211_IFTYPE_AP) {
		iwl_mvm_dealloc_int_sta(mvm, &mvmvif->bcast_sta);
		goto out_release;
	}

	if (vif->type == NL80211_IFTYPE_P2P_DEVICE) {
		mvm->p2p_device_vif = NULL;
		iwl_mvm_rm_bcast_sta(mvm, &mvmvif->bcast_sta);
		iwl_mvm_binding_remove_vif(mvm, vif);
		iwl_mvm_phy_ctxt_unref(mvm, mvmvif->phy_ctxt);
		mvmvif->phy_ctxt = NULL;
	}

	/*
	 * TODO: remove this temporary code.
	 * Currently MVM FW supports power management only on single MAC.
	 * Check if only one additional interface remains after removing
	 * current one. Update power mode on the remaining interface.
	 */
	if (mvm->vif_count && vif->type != NL80211_IFTYPE_P2P_DEVICE)
		mvm->vif_count--;
	IWL_DEBUG_MAC80211(mvm, "Currently %d interfaces active\n",
			   mvm->vif_count);
	if (mvm->vif_count == 1) {
		ieee80211_iterate_active_interfaces(
					mvm->hw, IEEE80211_IFACE_ITER_NORMAL,
					iwl_mvm_power_update_iterator, mvm);
	}

	iwl_mvm_mac_ctxt_remove(mvm, vif);

out_release:
	iwl_mvm_mac_ctxt_release(mvm, vif);
	mutex_unlock(&mvm->mutex);
}

static int iwl_mvm_mac_config(struct ieee80211_hw *hw, u32 changed)
{
	return 0;
}

static void iwl_mvm_configure_filter(struct ieee80211_hw *hw,
				     unsigned int changed_flags,
				     unsigned int *total_flags,
				     u64 multicast)
{
	*total_flags = 0;
}

static int iwl_mvm_configure_mcast_filter(struct iwl_mvm *mvm,
					  struct ieee80211_vif *vif)
{
	struct iwl_mcast_filter_cmd mcast_filter_cmd = {
		.pass_all = 1,
	};

	memcpy(mcast_filter_cmd.bssid, vif->bss_conf.bssid, ETH_ALEN);

	return iwl_mvm_send_cmd_pdu(mvm, MCAST_FILTER_CMD, CMD_SYNC,
				    sizeof(mcast_filter_cmd),
				    &mcast_filter_cmd);
}

static void iwl_mvm_bss_info_changed_station(struct iwl_mvm *mvm,
					     struct ieee80211_vif *vif,
					     struct ieee80211_bss_conf *bss_conf,
					     u32 changes)
{
	struct iwl_mvm_vif *mvmvif = iwl_mvm_vif_from_mac80211(vif);
	int ret;

	ret = iwl_mvm_mac_ctxt_changed(mvm, vif);
	if (ret)
		IWL_ERR(mvm, "failed to update MAC %pM\n", vif->addr);

	if (changes & BSS_CHANGED_ASSOC) {
		if (bss_conf->assoc) {
			/* add quota for this interface */
			ret = iwl_mvm_update_quotas(mvm, vif);
			if (ret) {
				IWL_ERR(mvm, "failed to update quotas\n");
				return;
			}
			iwl_mvm_bt_coex_vif_assoc(mvm, vif);
			iwl_mvm_configure_mcast_filter(mvm, vif);
		} else if (mvmvif->ap_sta_id != IWL_MVM_STATION_COUNT) {
			/* remove AP station now that the MAC is unassoc */
			ret = iwl_mvm_rm_sta_id(mvm, vif, mvmvif->ap_sta_id);
			if (ret)
				IWL_ERR(mvm, "failed to remove AP station\n");
			mvmvif->ap_sta_id = IWL_MVM_STATION_COUNT;
			/* remove quota for this interface */
			ret = iwl_mvm_update_quotas(mvm, NULL);
			if (ret)
				IWL_ERR(mvm, "failed to update quotas\n");
		}
<<<<<<< HEAD
		ret = iwl_mvm_power_update_mode(mvm, vif);
		if (ret)
			IWL_ERR(mvm, "failed to update power mode\n");
	} else if (changes & BSS_CHANGED_DTIM_PERIOD) {
=======
	} else if (changes & BSS_CHANGED_BEACON_INFO) {
>>>>>>> 940d0ac9
		/*
		 * We received a beacon _after_ association so
		 * remove the session protection.
		 */
		iwl_mvm_remove_time_event(mvm, mvmvif,
					  &mvmvif->time_event_data);
	} else if (changes & BSS_CHANGED_PS) {
		ret = iwl_mvm_power_update_mode(mvm, vif);
		if (ret)
			IWL_ERR(mvm, "failed to update power mode\n");
	}
}

static int iwl_mvm_start_ap(struct ieee80211_hw *hw, struct ieee80211_vif *vif)
{
	struct iwl_mvm *mvm = IWL_MAC80211_GET_MVM(hw);
	struct iwl_mvm_vif *mvmvif = iwl_mvm_vif_from_mac80211(vif);
	int ret;

	mutex_lock(&mvm->mutex);

	/* Send the beacon template */
	ret = iwl_mvm_mac_ctxt_beacon_changed(mvm, vif);
	if (ret)
		goto out_unlock;

	/* Add the mac context */
	ret = iwl_mvm_mac_ctxt_add(mvm, vif);
	if (ret)
		goto out_unlock;

	/* Perform the binding */
	ret = iwl_mvm_binding_add_vif(mvm, vif);
	if (ret)
		goto out_remove;

	mvmvif->ap_active = true;

	/* Send the bcast station. At this stage the TBTT and DTIM time events
	 * are added and applied to the scheduler */
	ret = iwl_mvm_send_bcast_sta(mvm, vif, &mvmvif->bcast_sta);
	if (ret)
		goto out_unbind;

	ret = iwl_mvm_update_quotas(mvm, vif);
	if (ret)
		goto out_rm_bcast;

	/* Need to update the P2P Device MAC */
	if (vif->p2p && mvm->p2p_device_vif)
		iwl_mvm_mac_ctxt_changed(mvm, mvm->p2p_device_vif);

	mutex_unlock(&mvm->mutex);
	return 0;

out_rm_bcast:
	iwl_mvm_send_rm_bcast_sta(mvm, &mvmvif->bcast_sta);
out_unbind:
	iwl_mvm_binding_remove_vif(mvm, vif);
out_remove:
	iwl_mvm_mac_ctxt_remove(mvm, vif);
out_unlock:
	mutex_unlock(&mvm->mutex);
	return ret;
}

static void iwl_mvm_stop_ap(struct ieee80211_hw *hw, struct ieee80211_vif *vif)
{
	struct iwl_mvm *mvm = IWL_MAC80211_GET_MVM(hw);
	struct iwl_mvm_vif *mvmvif = iwl_mvm_vif_from_mac80211(vif);

	iwl_mvm_prepare_mac_removal(mvm, vif);

	mutex_lock(&mvm->mutex);

	mvmvif->ap_active = false;

	/* Need to update the P2P Device MAC */
	if (vif->p2p && mvm->p2p_device_vif)
		iwl_mvm_mac_ctxt_changed(mvm, mvm->p2p_device_vif);

	iwl_mvm_update_quotas(mvm, NULL);
	iwl_mvm_send_rm_bcast_sta(mvm, &mvmvif->bcast_sta);
	iwl_mvm_binding_remove_vif(mvm, vif);
	iwl_mvm_mac_ctxt_remove(mvm, vif);

	mutex_unlock(&mvm->mutex);
}

static void iwl_mvm_bss_info_changed_ap(struct iwl_mvm *mvm,
					struct ieee80211_vif *vif,
					struct ieee80211_bss_conf *bss_conf,
					u32 changes)
{
	/* Need to send a new beacon template to the FW */
	if (changes & BSS_CHANGED_BEACON) {
		if (iwl_mvm_mac_ctxt_beacon_changed(mvm, vif))
			IWL_WARN(mvm, "Failed updating beacon data\n");
	}
}

static void iwl_mvm_bss_info_changed(struct ieee80211_hw *hw,
				     struct ieee80211_vif *vif,
				     struct ieee80211_bss_conf *bss_conf,
				     u32 changes)
{
	struct iwl_mvm *mvm = IWL_MAC80211_GET_MVM(hw);

	mutex_lock(&mvm->mutex);

	switch (vif->type) {
	case NL80211_IFTYPE_STATION:
		iwl_mvm_bss_info_changed_station(mvm, vif, bss_conf, changes);
		break;
	case NL80211_IFTYPE_AP:
		iwl_mvm_bss_info_changed_ap(mvm, vif, bss_conf, changes);
		break;
	default:
		/* shouldn't happen */
		WARN_ON_ONCE(1);
	}

	mutex_unlock(&mvm->mutex);
}

static int iwl_mvm_mac_hw_scan(struct ieee80211_hw *hw,
			       struct ieee80211_vif *vif,
			       struct cfg80211_scan_request *req)
{
	struct iwl_mvm *mvm = IWL_MAC80211_GET_MVM(hw);
	int ret;

	if (req->n_channels == 0 || req->n_channels > MAX_NUM_SCAN_CHANNELS)
		return -EINVAL;

	mutex_lock(&mvm->mutex);

	if (mvm->scan_status == IWL_MVM_SCAN_NONE)
		ret = iwl_mvm_scan_request(mvm, vif, req);
	else
		ret = -EBUSY;

	mutex_unlock(&mvm->mutex);

	return ret;
}

static void iwl_mvm_mac_cancel_hw_scan(struct ieee80211_hw *hw,
				       struct ieee80211_vif *vif)
{
	struct iwl_mvm *mvm = IWL_MAC80211_GET_MVM(hw);

	mutex_lock(&mvm->mutex);

	iwl_mvm_cancel_scan(mvm);

	mutex_unlock(&mvm->mutex);
}

static void
iwl_mvm_mac_allow_buffered_frames(struct ieee80211_hw *hw,
				  struct ieee80211_sta *sta, u16 tid,
				  int num_frames,
				  enum ieee80211_frame_release_type reason,
				  bool more_data)
{
	struct iwl_mvm *mvm = IWL_MAC80211_GET_MVM(hw);

	/* TODO: how do we tell the fw to send frames for a specific TID */

	/*
	 * The fw will send EOSP notification when the last frame will be
	 * transmitted.
	 */
	iwl_mvm_sta_modify_sleep_tx_count(mvm, sta, reason, num_frames);
}

static void iwl_mvm_mac_sta_notify(struct ieee80211_hw *hw,
				   struct ieee80211_vif *vif,
				   enum sta_notify_cmd cmd,
				   struct ieee80211_sta *sta)
{
	struct iwl_mvm *mvm = IWL_MAC80211_GET_MVM(hw);
	struct iwl_mvm_sta *mvmsta = (void *)sta->drv_priv;

	switch (cmd) {
	case STA_NOTIFY_SLEEP:
		if (atomic_read(&mvm->pending_frames[mvmsta->sta_id]) > 0)
			ieee80211_sta_block_awake(hw, sta, true);
		/*
		 * The fw updates the STA to be asleep. Tx packets on the Tx
		 * queues to this station will not be transmitted. The fw will
		 * send a Tx response with TX_STATUS_FAIL_DEST_PS.
		 */
		break;
	case STA_NOTIFY_AWAKE:
		if (WARN_ON(mvmsta->sta_id == IWL_MVM_STATION_COUNT))
			break;
		iwl_mvm_sta_modify_ps_wake(mvm, sta);
		break;
	default:
		break;
	}
}

static int iwl_mvm_mac_sta_state(struct ieee80211_hw *hw,
				 struct ieee80211_vif *vif,
				 struct ieee80211_sta *sta,
				 enum ieee80211_sta_state old_state,
				 enum ieee80211_sta_state new_state)
{
	struct iwl_mvm *mvm = IWL_MAC80211_GET_MVM(hw);
	struct iwl_mvm_vif *mvmvif = iwl_mvm_vif_from_mac80211(vif);
	int ret;

	IWL_DEBUG_MAC80211(mvm, "station %pM state change %d->%d\n",
			   sta->addr, old_state, new_state);

	/* this would be a mac80211 bug ... but don't crash */
	if (WARN_ON_ONCE(!mvmvif->phy_ctxt))
		return -EINVAL;

	/* if a STA is being removed, reuse its ID */
	flush_work(&mvm->sta_drained_wk);

	mutex_lock(&mvm->mutex);
	if (old_state == IEEE80211_STA_NOTEXIST &&
	    new_state == IEEE80211_STA_NONE) {
		ret = iwl_mvm_add_sta(mvm, vif, sta);
	} else if (old_state == IEEE80211_STA_NONE &&
		   new_state == IEEE80211_STA_AUTH) {
		ret = 0;
	} else if (old_state == IEEE80211_STA_AUTH &&
		   new_state == IEEE80211_STA_ASSOC) {
		ret = iwl_mvm_update_sta(mvm, vif, sta);
		if (ret == 0)
			iwl_mvm_rs_rate_init(mvm, sta,
					     mvmvif->phy_ctxt->channel->band);
	} else if (old_state == IEEE80211_STA_ASSOC &&
		   new_state == IEEE80211_STA_AUTHORIZED) {
		/* enable beacon filtering */
		WARN_ON(iwl_mvm_enable_beacon_filter(mvm, vif));
		ret = 0;
	} else if (old_state == IEEE80211_STA_AUTHORIZED &&
		   new_state == IEEE80211_STA_ASSOC) {
		/* disable beacon filtering */
		WARN_ON(iwl_mvm_disable_beacon_filter(mvm, vif));
		ret = 0;
	} else if (old_state == IEEE80211_STA_ASSOC &&
		   new_state == IEEE80211_STA_AUTH) {
		ret = 0;
	} else if (old_state == IEEE80211_STA_AUTH &&
		   new_state == IEEE80211_STA_NONE) {
		ret = 0;
	} else if (old_state == IEEE80211_STA_NONE &&
		   new_state == IEEE80211_STA_NOTEXIST) {
		ret = iwl_mvm_rm_sta(mvm, vif, sta);
	} else {
		ret = -EIO;
	}
	mutex_unlock(&mvm->mutex);

	return ret;
}

static int iwl_mvm_mac_set_rts_threshold(struct ieee80211_hw *hw, u32 value)
{
	struct iwl_mvm *mvm = IWL_MAC80211_GET_MVM(hw);

	mvm->rts_threshold = value;

	return 0;
}

static int iwl_mvm_mac_conf_tx(struct ieee80211_hw *hw,
			       struct ieee80211_vif *vif, u16 ac,
			       const struct ieee80211_tx_queue_params *params)
{
	struct iwl_mvm *mvm = IWL_MAC80211_GET_MVM(hw);
	struct iwl_mvm_vif *mvmvif = iwl_mvm_vif_from_mac80211(vif);

	mvmvif->queue_params[ac] = *params;

	/*
	 * No need to update right away, we'll get BSS_CHANGED_QOS
	 * The exception is P2P_DEVICE interface which needs immediate update.
	 */
	if (vif->type == NL80211_IFTYPE_P2P_DEVICE) {
		int ret;

		mutex_lock(&mvm->mutex);
		ret = iwl_mvm_mac_ctxt_changed(mvm, vif);
		mutex_unlock(&mvm->mutex);
		return ret;
	}
	return 0;
}

static void iwl_mvm_mac_mgd_prepare_tx(struct ieee80211_hw *hw,
				      struct ieee80211_vif *vif)
{
	struct iwl_mvm *mvm = IWL_MAC80211_GET_MVM(hw);
	u32 duration = min(IWL_MVM_TE_SESSION_PROTECTION_MAX_TIME_MS,
			   200 + vif->bss_conf.beacon_int);
	u32 min_duration = min(IWL_MVM_TE_SESSION_PROTECTION_MIN_TIME_MS,
			       100 + vif->bss_conf.beacon_int);

	if (WARN_ON_ONCE(vif->bss_conf.assoc))
		return;

	mutex_lock(&mvm->mutex);
	/* Try really hard to protect the session and hear a beacon */
	iwl_mvm_protect_session(mvm, vif, duration, min_duration);
	mutex_unlock(&mvm->mutex);
}

static int iwl_mvm_mac_set_key(struct ieee80211_hw *hw,
			       enum set_key_cmd cmd,
			       struct ieee80211_vif *vif,
			       struct ieee80211_sta *sta,
			       struct ieee80211_key_conf *key)
{
	struct iwl_mvm *mvm = IWL_MAC80211_GET_MVM(hw);
	int ret;

	if (iwlwifi_mod_params.sw_crypto) {
		IWL_DEBUG_MAC80211(mvm, "leave - hwcrypto disabled\n");
		return -EOPNOTSUPP;
	}

	switch (key->cipher) {
	case WLAN_CIPHER_SUITE_TKIP:
		key->flags |= IEEE80211_KEY_FLAG_GENERATE_MMIC;
		/* fall-through */
	case WLAN_CIPHER_SUITE_CCMP:
		key->flags |= IEEE80211_KEY_FLAG_GENERATE_IV;
		break;
	case WLAN_CIPHER_SUITE_AES_CMAC:
		WARN_ON_ONCE(!(hw->flags & IEEE80211_HW_MFP_CAPABLE));
		break;
	case WLAN_CIPHER_SUITE_WEP40:
	case WLAN_CIPHER_SUITE_WEP104:
		/*
		 * Support for TX only, at least for now, so accept
		 * the key and do nothing else. Then mac80211 will
		 * pass it for TX but we don't have to use it for RX.
		 */
		return 0;
	default:
		return -EOPNOTSUPP;
	}

	mutex_lock(&mvm->mutex);

	switch (cmd) {
	case SET_KEY:
		if (vif->type == NL80211_IFTYPE_AP && !sta) {
			/* GTK on AP interface is a TX-only key, return 0 */
			ret = 0;
			key->hw_key_idx = STA_KEY_IDX_INVALID;
			break;
		}

		IWL_DEBUG_MAC80211(mvm, "set hwcrypto key\n");
		ret = iwl_mvm_set_sta_key(mvm, vif, sta, key, false);
		if (ret) {
			IWL_WARN(mvm, "set key failed\n");
			/*
			 * can't add key for RX, but we don't need it
			 * in the device for TX so still return 0
			 */
			key->hw_key_idx = STA_KEY_IDX_INVALID;
			ret = 0;
		}

		break;
	case DISABLE_KEY:
		if (key->hw_key_idx == STA_KEY_IDX_INVALID) {
			ret = 0;
			break;
		}

		IWL_DEBUG_MAC80211(mvm, "disable hwcrypto key\n");
		ret = iwl_mvm_remove_sta_key(mvm, vif, sta, key);
		break;
	default:
		ret = -EINVAL;
	}

	mutex_unlock(&mvm->mutex);
	return ret;
}

static void iwl_mvm_mac_update_tkip_key(struct ieee80211_hw *hw,
					struct ieee80211_vif *vif,
					struct ieee80211_key_conf *keyconf,
					struct ieee80211_sta *sta,
					u32 iv32, u16 *phase1key)
{
	struct iwl_mvm *mvm = IWL_MAC80211_GET_MVM(hw);

	iwl_mvm_update_tkip_key(mvm, vif, keyconf, sta, iv32, phase1key);
}


static int iwl_mvm_roc(struct ieee80211_hw *hw,
		       struct ieee80211_vif *vif,
		       struct ieee80211_channel *channel,
		       int duration,
		       enum ieee80211_roc_type type)
{
	struct iwl_mvm *mvm = IWL_MAC80211_GET_MVM(hw);
	struct iwl_mvm_vif *mvmvif = iwl_mvm_vif_from_mac80211(vif);
	struct cfg80211_chan_def chandef;
	struct iwl_mvm_phy_ctxt *phy_ctxt;
	int ret, i;

	IWL_DEBUG_MAC80211(mvm, "enter (%d, %d, %d)\n", channel->hw_value,
			   duration, type);

	if (vif->type != NL80211_IFTYPE_P2P_DEVICE) {
		IWL_ERR(mvm, "vif isn't a P2P_DEVICE: %d\n", vif->type);
		return -EINVAL;
	}

	mutex_lock(&mvm->mutex);

	for (i = 0; i < NUM_PHY_CTX; i++) {
		phy_ctxt = &mvm->phy_ctxts[i];
		if (phy_ctxt->ref == 0 || mvmvif->phy_ctxt == phy_ctxt)
			continue;

		if (phy_ctxt->ref && channel == phy_ctxt->channel) {
			/*
			 * Unbind the P2P_DEVICE from the current PHY context,
			 * and if the PHY context is not used remove it.
			 */
			ret = iwl_mvm_binding_remove_vif(mvm, vif);
			if (WARN(ret, "Failed unbinding P2P_DEVICE\n"))
				goto out_unlock;

			iwl_mvm_phy_ctxt_unref(mvm, mvmvif->phy_ctxt);

			/* Bind the P2P_DEVICE to the current PHY Context */
			mvmvif->phy_ctxt = phy_ctxt;

			ret = iwl_mvm_binding_add_vif(mvm, vif);
			if (WARN(ret, "Failed binding P2P_DEVICE\n"))
				goto out_unlock;

			iwl_mvm_phy_ctxt_ref(mvm, mvmvif->phy_ctxt);
			goto schedule_time_event;
		}
	}

	/* Need to update the PHY context only if the ROC channel changed */
	if (channel == mvmvif->phy_ctxt->channel)
		goto schedule_time_event;

	cfg80211_chandef_create(&chandef, channel, NL80211_CHAN_NO_HT);

	/*
	 * Change the PHY context configuration as it is currently referenced
	 * only by the P2P Device MAC
	 */
	if (mvmvif->phy_ctxt->ref == 1) {
		ret = iwl_mvm_phy_ctxt_changed(mvm, mvmvif->phy_ctxt,
					       &chandef, 1, 1);
		if (ret)
			goto out_unlock;
	} else {
		/*
		 * The PHY context is shared with other MACs. Need to remove the
		 * P2P Device from the binding, allocate an new PHY context and
		 * create a new binding
		 */
		phy_ctxt = iwl_mvm_get_free_phy_ctxt(mvm);
		if (!phy_ctxt) {
			ret = -ENOSPC;
			goto out_unlock;
		}

		ret = iwl_mvm_phy_ctxt_changed(mvm, phy_ctxt, &chandef,
					       1, 1);
		if (ret) {
			IWL_ERR(mvm, "Failed to change PHY context\n");
			goto out_unlock;
		}

		/* Unbind the P2P_DEVICE from the current PHY context */
		ret = iwl_mvm_binding_remove_vif(mvm, vif);
		if (WARN(ret, "Failed unbinding P2P_DEVICE\n"))
			goto out_unlock;

		iwl_mvm_phy_ctxt_unref(mvm, mvmvif->phy_ctxt);

		/* Bind the P2P_DEVICE to the new allocated PHY context */
		mvmvif->phy_ctxt = phy_ctxt;

		ret = iwl_mvm_binding_add_vif(mvm, vif);
		if (WARN(ret, "Failed binding P2P_DEVICE\n"))
			goto out_unlock;

		iwl_mvm_phy_ctxt_ref(mvm, mvmvif->phy_ctxt);
	}

schedule_time_event:
	/* Schedule the time events */
	ret = iwl_mvm_start_p2p_roc(mvm, vif, duration, type);

out_unlock:
	mutex_unlock(&mvm->mutex);
	IWL_DEBUG_MAC80211(mvm, "leave\n");
	return ret;
}

static int iwl_mvm_cancel_roc(struct ieee80211_hw *hw)
{
	struct iwl_mvm *mvm = IWL_MAC80211_GET_MVM(hw);

	IWL_DEBUG_MAC80211(mvm, "enter\n");

	mutex_lock(&mvm->mutex);
	iwl_mvm_stop_p2p_roc(mvm);
	mutex_unlock(&mvm->mutex);

	IWL_DEBUG_MAC80211(mvm, "leave\n");
	return 0;
}

static int iwl_mvm_add_chanctx(struct ieee80211_hw *hw,
			       struct ieee80211_chanctx_conf *ctx)
{
	struct iwl_mvm *mvm = IWL_MAC80211_GET_MVM(hw);
	u16 *phy_ctxt_id = (u16 *)ctx->drv_priv;
	struct iwl_mvm_phy_ctxt *phy_ctxt;
	int ret;

	IWL_DEBUG_MAC80211(mvm, "Add channel context\n");

	mutex_lock(&mvm->mutex);
	phy_ctxt = iwl_mvm_get_free_phy_ctxt(mvm);
	if (!phy_ctxt) {
		ret = -ENOSPC;
		goto out;
	}

	ret = iwl_mvm_phy_ctxt_changed(mvm, phy_ctxt, &ctx->def,
				       ctx->rx_chains_static,
				       ctx->rx_chains_dynamic);
	if (ret) {
		IWL_ERR(mvm, "Failed to add PHY context\n");
		goto out;
	}

	iwl_mvm_phy_ctxt_ref(mvm, phy_ctxt);
	*phy_ctxt_id = phy_ctxt->id;
out:
	mutex_unlock(&mvm->mutex);
	return ret;
}

static void iwl_mvm_remove_chanctx(struct ieee80211_hw *hw,
				   struct ieee80211_chanctx_conf *ctx)
{
	struct iwl_mvm *mvm = IWL_MAC80211_GET_MVM(hw);
	u16 *phy_ctxt_id = (u16 *)ctx->drv_priv;
	struct iwl_mvm_phy_ctxt *phy_ctxt = &mvm->phy_ctxts[*phy_ctxt_id];

	mutex_lock(&mvm->mutex);
	iwl_mvm_phy_ctxt_unref(mvm, phy_ctxt);
	mutex_unlock(&mvm->mutex);
}

static void iwl_mvm_change_chanctx(struct ieee80211_hw *hw,
				   struct ieee80211_chanctx_conf *ctx,
				   u32 changed)
{
	struct iwl_mvm *mvm = IWL_MAC80211_GET_MVM(hw);
	u16 *phy_ctxt_id = (u16 *)ctx->drv_priv;
	struct iwl_mvm_phy_ctxt *phy_ctxt = &mvm->phy_ctxts[*phy_ctxt_id];

	if (WARN_ONCE((phy_ctxt->ref > 1) &&
		      (changed & ~(IEEE80211_CHANCTX_CHANGE_WIDTH |
				   IEEE80211_CHANCTX_CHANGE_RX_CHAINS |
				   IEEE80211_CHANCTX_CHANGE_RADAR)),
		      "Cannot change PHY. Ref=%d, changed=0x%X\n",
		      phy_ctxt->ref, changed))
		return;

	mutex_lock(&mvm->mutex);
	iwl_mvm_phy_ctxt_changed(mvm, phy_ctxt, &ctx->def,
				 ctx->rx_chains_static,
				 ctx->rx_chains_dynamic);
	mutex_unlock(&mvm->mutex);
}

static int iwl_mvm_assign_vif_chanctx(struct ieee80211_hw *hw,
				      struct ieee80211_vif *vif,
				      struct ieee80211_chanctx_conf *ctx)
{
	struct iwl_mvm *mvm = IWL_MAC80211_GET_MVM(hw);
	u16 *phy_ctxt_id = (u16 *)ctx->drv_priv;
	struct iwl_mvm_phy_ctxt *phy_ctxt = &mvm->phy_ctxts[*phy_ctxt_id];
	struct iwl_mvm_vif *mvmvif = iwl_mvm_vif_from_mac80211(vif);
	int ret;

	mutex_lock(&mvm->mutex);

	mvmvif->phy_ctxt = phy_ctxt;

	switch (vif->type) {
	case NL80211_IFTYPE_AP:
		/*
		 * The AP binding flow is handled as part of the start_ap flow
		 * (in bss_info_changed).
		 */
		ret = 0;
		goto out_unlock;
	case NL80211_IFTYPE_STATION:
	case NL80211_IFTYPE_ADHOC:
	case NL80211_IFTYPE_MONITOR:
		break;
	default:
		ret = -EINVAL;
		goto out_unlock;
	}

	ret = iwl_mvm_binding_add_vif(mvm, vif);
	if (ret)
		goto out_unlock;

	/*
	 * Setting the quota at this stage is only required for monitor
	 * interfaces. For the other types, the bss_info changed flow
	 * will handle quota settings.
	 */
	if (vif->type == NL80211_IFTYPE_MONITOR) {
		mvmvif->monitor_active = true;
		ret = iwl_mvm_update_quotas(mvm, vif);
		if (ret)
			goto out_remove_binding;
	}

	goto out_unlock;

 out_remove_binding:
	iwl_mvm_binding_remove_vif(mvm, vif);
 out_unlock:
	mutex_unlock(&mvm->mutex);
	if (ret)
		mvmvif->phy_ctxt = NULL;
	return ret;
}

static void iwl_mvm_unassign_vif_chanctx(struct ieee80211_hw *hw,
					 struct ieee80211_vif *vif,
					 struct ieee80211_chanctx_conf *ctx)
{
	struct iwl_mvm *mvm = IWL_MAC80211_GET_MVM(hw);
	struct iwl_mvm_vif *mvmvif = iwl_mvm_vif_from_mac80211(vif);

	mutex_lock(&mvm->mutex);

	iwl_mvm_remove_time_event(mvm, mvmvif, &mvmvif->time_event_data);

	if (vif->type == NL80211_IFTYPE_AP)
		goto out_unlock;

	switch (vif->type) {
	case NL80211_IFTYPE_MONITOR:
		mvmvif->monitor_active = false;
		iwl_mvm_update_quotas(mvm, NULL);
		break;
	default:
		break;
	}

	iwl_mvm_binding_remove_vif(mvm, vif);
out_unlock:
	mvmvif->phy_ctxt = NULL;
	mutex_unlock(&mvm->mutex);
}

static int iwl_mvm_set_tim(struct ieee80211_hw *hw,
			   struct ieee80211_sta *sta,
			   bool set)
{
	struct iwl_mvm *mvm = IWL_MAC80211_GET_MVM(hw);
	struct iwl_mvm_sta *mvm_sta = (void *)sta->drv_priv;

	if (!mvm_sta || !mvm_sta->vif) {
		IWL_ERR(mvm, "Station is not associated to a vif\n");
		return -EINVAL;
	}

	return iwl_mvm_mac_ctxt_beacon_changed(mvm, mvm_sta->vif);
}

static void iwl_mvm_mac_rssi_callback(struct ieee80211_hw *hw,
				      struct ieee80211_vif *vif,
				      enum ieee80211_rssi_event rssi_event)
{
	struct iwl_mvm *mvm = IWL_MAC80211_GET_MVM(hw);

	iwl_mvm_bt_rssi_event(mvm, vif, rssi_event);
}

struct ieee80211_ops iwl_mvm_hw_ops = {
	.tx = iwl_mvm_mac_tx,
	.ampdu_action = iwl_mvm_mac_ampdu_action,
	.start = iwl_mvm_mac_start,
	.restart_complete = iwl_mvm_mac_restart_complete,
	.stop = iwl_mvm_mac_stop,
	.add_interface = iwl_mvm_mac_add_interface,
	.remove_interface = iwl_mvm_mac_remove_interface,
	.config = iwl_mvm_mac_config,
	.configure_filter = iwl_mvm_configure_filter,
	.bss_info_changed = iwl_mvm_bss_info_changed,
	.hw_scan = iwl_mvm_mac_hw_scan,
	.cancel_hw_scan = iwl_mvm_mac_cancel_hw_scan,
	.sta_state = iwl_mvm_mac_sta_state,
	.sta_notify = iwl_mvm_mac_sta_notify,
	.allow_buffered_frames = iwl_mvm_mac_allow_buffered_frames,
	.set_rts_threshold = iwl_mvm_mac_set_rts_threshold,
	.conf_tx = iwl_mvm_mac_conf_tx,
	.mgd_prepare_tx = iwl_mvm_mac_mgd_prepare_tx,
	.set_key = iwl_mvm_mac_set_key,
	.update_tkip_key = iwl_mvm_mac_update_tkip_key,
	.remain_on_channel = iwl_mvm_roc,
	.cancel_remain_on_channel = iwl_mvm_cancel_roc,
	.rssi_callback = iwl_mvm_mac_rssi_callback,

	.add_chanctx = iwl_mvm_add_chanctx,
	.remove_chanctx = iwl_mvm_remove_chanctx,
	.change_chanctx = iwl_mvm_change_chanctx,
	.assign_vif_chanctx = iwl_mvm_assign_vif_chanctx,
	.unassign_vif_chanctx = iwl_mvm_unassign_vif_chanctx,

	.start_ap = iwl_mvm_start_ap,
	.stop_ap = iwl_mvm_stop_ap,

	.set_tim = iwl_mvm_set_tim,

#ifdef CONFIG_PM_SLEEP
	/* look at d3.c */
	.suspend = iwl_mvm_suspend,
	.resume = iwl_mvm_resume,
	.set_wakeup = iwl_mvm_set_wakeup,
	.set_rekey_data = iwl_mvm_set_rekey_data,
#if IS_ENABLED(CONFIG_IPV6)
	.ipv6_addr_change = iwl_mvm_ipv6_addr_change,
#endif
	.set_default_unicast_key = iwl_mvm_set_default_unicast_key,
#endif
};<|MERGE_RESOLUTION|>--- conflicted
+++ resolved
@@ -774,14 +774,10 @@
 			if (ret)
 				IWL_ERR(mvm, "failed to update quotas\n");
 		}
-<<<<<<< HEAD
 		ret = iwl_mvm_power_update_mode(mvm, vif);
 		if (ret)
 			IWL_ERR(mvm, "failed to update power mode\n");
-	} else if (changes & BSS_CHANGED_DTIM_PERIOD) {
-=======
 	} else if (changes & BSS_CHANGED_BEACON_INFO) {
->>>>>>> 940d0ac9
 		/*
 		 * We received a beacon _after_ association so
 		 * remove the session protection.
