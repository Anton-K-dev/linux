--- conflicted
+++ resolved
@@ -3112,14 +3112,10 @@
  */
 int ice_clear_phy_tstamp(struct ice_hw *hw, u8 block, u8 idx)
 {
-<<<<<<< HEAD
-	return ice_clear_phy_tstamp_e810(hw, block, idx);
-=======
 	if (ice_is_e810(hw))
 		return ice_clear_phy_tstamp_e810(hw, block, idx);
 	else
 		return ice_clear_phy_tstamp_e822(hw, block, idx);
->>>>>>> 754e0b0e
 }
 
 /* E810T SMA functions
@@ -3271,8 +3267,6 @@
 	status = ice_get_pca9575_handle(hw, &handle);
 
 	return !status && handle;
-<<<<<<< HEAD
-=======
 }
 
 /**
@@ -3295,5 +3289,4 @@
 		return ice_ptp_init_phc_e810(hw);
 	else
 		return ice_ptp_init_phc_e822(hw);
->>>>>>> 754e0b0e
 }