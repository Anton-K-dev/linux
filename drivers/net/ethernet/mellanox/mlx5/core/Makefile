# SPDX-License-Identifier: GPL-2.0
#
# Makefile for Mellanox 5th generation network adapters
# (ConnectX series) core & netdev driver
#

subdir-ccflags-y += -I$(src)

obj-$(CONFIG_MLX5_CORE) += mlx5_core.o

#
# mlx5 core basic
#
mlx5_core-y :=	main.o cmd.o debugfs.o fw.o eq.o uar.o pagealloc.o \
		health.o mcg.o cq.o alloc.o port.o mr.o pd.o \
		transobj.o vport.o sriov.o fs_cmd.o fs_core.o pci_irq.o \
<<<<<<< HEAD
		fs_counters.o fs_ft_pool.o rl.o lag.o dev.o events.o wq.o lib/gid.o \
=======
		fs_counters.o fs_ft_pool.o rl.o lag/lag.o dev.o events.o wq.o lib/gid.o \
>>>>>>> df0cc57e
		lib/devcom.o lib/pci_vsc.o lib/dm.o lib/fs_ttc.o diag/fs_tracepoint.o \
		diag/fw_tracer.o diag/crdump.o devlink.o diag/rsc_dump.o \
		fw_reset.o qos.o lib/tout.o

#
# Netdev basic
#
mlx5_core-$(CONFIG_MLX5_CORE_EN) += en/rqt.o en/tir.o en/rss.o en/rx_res.o \
		en/channels.o en_main.o en_common.o en_fs.o en_ethtool.o \
		en_tx.o en_rx.o en_dim.o en_txrx.o en/xdp.o en_stats.o \
		en_selftest.o en/port.o en/monitor_stats.o en/health.o \
		en/reporter_tx.o en/reporter_rx.o en/params.o en/xsk/pool.o \
		en/xsk/setup.o en/xsk/rx.o en/xsk/tx.o en/devlink.o en/ptp.o \
		en/qos.o en/trap.o en/fs_tt_redirect.o

#
# Netdev extra
#
mlx5_core-$(CONFIG_MLX5_EN_ARFS)     += en_arfs.o
mlx5_core-$(CONFIG_MLX5_EN_RXNFC)    += en_fs_ethtool.o
mlx5_core-$(CONFIG_MLX5_CORE_EN_DCB) += en_dcbnl.o en/port_buffer.o
mlx5_core-$(CONFIG_PCI_HYPERV_INTERFACE) += en/hv_vhca_stats.o
mlx5_core-$(CONFIG_MLX5_ESWITCH)     += lag/mp.o lag/port_sel.o lib/geneve.o lib/port_tun.o \
					en_rep.o en/rep/bond.o en/mod_hdr.o \
					en/mapping.o
mlx5_core-$(CONFIG_MLX5_CLS_ACT)     += en_tc.o en/rep/tc.o en/rep/neigh.o \
					lib/fs_chains.o en/tc_tun.o \
					esw/indir_table.o en/tc_tun_encap.o \
					en/tc_tun_vxlan.o en/tc_tun_gre.o en/tc_tun_geneve.o \
					en/tc_tun_mplsoudp.o diag/en_tc_tracepoint.o \
<<<<<<< HEAD
					en/tc/post_act.o
=======
					en/tc/post_act.o en/tc/int_port.o
>>>>>>> df0cc57e
mlx5_core-$(CONFIG_MLX5_TC_CT)	     += en/tc_ct.o
mlx5_core-$(CONFIG_MLX5_TC_SAMPLE)   += en/tc/sample.o

#
# Core extra
#
mlx5_core-$(CONFIG_MLX5_ESWITCH)   += eswitch.o eswitch_offloads.o eswitch_offloads_termtbl.o \
				      ecpf.o rdma.o esw/legacy.o \
				      esw/devlink_port.o esw/vporttbl.o esw/qos.o

mlx5_core-$(CONFIG_MLX5_ESWITCH)   += esw/acl/helper.o \
				      esw/acl/egress_lgcy.o esw/acl/egress_ofld.o \
				      esw/acl/ingress_lgcy.o esw/acl/ingress_ofld.o

mlx5_core-$(CONFIG_MLX5_BRIDGE)    += esw/bridge.o en/rep/bridge.o

mlx5_core-$(CONFIG_MLX5_MPFS)      += lib/mpfs.o
mlx5_core-$(CONFIG_VXLAN)          += lib/vxlan.o
mlx5_core-$(CONFIG_PTP_1588_CLOCK) += lib/clock.o
mlx5_core-$(CONFIG_PCI_HYPERV_INTERFACE) += lib/hv.o lib/hv_vhca.o

#
# Ipoib netdev
#
mlx5_core-$(CONFIG_MLX5_CORE_IPOIB) += ipoib/ipoib.o ipoib/ethtool.o ipoib/ipoib_vlan.o

#
# Accelerations & FPGA
#
mlx5_core-$(CONFIG_MLX5_IPSEC) += accel/ipsec_offload.o
mlx5_core-$(CONFIG_MLX5_FPGA_IPSEC) += fpga/ipsec.o
mlx5_core-$(CONFIG_MLX5_FPGA_TLS)   += fpga/tls.o
mlx5_core-$(CONFIG_MLX5_ACCEL)      += lib/crypto.o accel/tls.o accel/ipsec.o

mlx5_core-$(CONFIG_MLX5_FPGA) += fpga/cmd.o fpga/core.o fpga/conn.o fpga/sdk.o

mlx5_core-$(CONFIG_MLX5_EN_IPSEC) += en_accel/ipsec.o en_accel/ipsec_rxtx.o \
				     en_accel/ipsec_stats.o en_accel/ipsec_fs.o

mlx5_core-$(CONFIG_MLX5_EN_TLS) += en_accel/tls.o en_accel/tls_rxtx.o en_accel/tls_stats.o \
				   en_accel/fs_tcp.o en_accel/ktls.o en_accel/ktls_txrx.o \
				   en_accel/ktls_tx.o en_accel/ktls_rx.o

mlx5_core-$(CONFIG_MLX5_SW_STEERING) += steering/dr_domain.o steering/dr_table.o \
					steering/dr_matcher.o steering/dr_rule.o \
					steering/dr_icm_pool.o steering/dr_buddy.o \
					steering/dr_ste.o steering/dr_send.o \
					steering/dr_ste_v0.o steering/dr_ste_v1.o \
					steering/dr_cmd.o steering/dr_fw.o \
					steering/dr_action.o steering/fs_dr.o
#
# SF device
#
mlx5_core-$(CONFIG_MLX5_SF) += sf/vhca_event.o sf/dev/dev.o sf/dev/driver.o

#
# SF manager
#
mlx5_core-$(CONFIG_MLX5_SF_MANAGER) += sf/cmd.o sf/hw_table.o sf/devlink.o<|MERGE_RESOLUTION|>--- conflicted
+++ resolved
@@ -14,11 +14,7 @@
 mlx5_core-y :=	main.o cmd.o debugfs.o fw.o eq.o uar.o pagealloc.o \
 		health.o mcg.o cq.o alloc.o port.o mr.o pd.o \
 		transobj.o vport.o sriov.o fs_cmd.o fs_core.o pci_irq.o \
-<<<<<<< HEAD
-		fs_counters.o fs_ft_pool.o rl.o lag.o dev.o events.o wq.o lib/gid.o \
-=======
 		fs_counters.o fs_ft_pool.o rl.o lag/lag.o dev.o events.o wq.o lib/gid.o \
->>>>>>> df0cc57e
 		lib/devcom.o lib/pci_vsc.o lib/dm.o lib/fs_ttc.o diag/fs_tracepoint.o \
 		diag/fw_tracer.o diag/crdump.o devlink.o diag/rsc_dump.o \
 		fw_reset.o qos.o lib/tout.o
@@ -49,11 +45,7 @@
 					esw/indir_table.o en/tc_tun_encap.o \
 					en/tc_tun_vxlan.o en/tc_tun_gre.o en/tc_tun_geneve.o \
 					en/tc_tun_mplsoudp.o diag/en_tc_tracepoint.o \
-<<<<<<< HEAD
-					en/tc/post_act.o
-=======
 					en/tc/post_act.o en/tc/int_port.o
->>>>>>> df0cc57e
 mlx5_core-$(CONFIG_MLX5_TC_CT)	     += en/tc_ct.o
 mlx5_core-$(CONFIG_MLX5_TC_SAMPLE)   += en/tc/sample.o
 
