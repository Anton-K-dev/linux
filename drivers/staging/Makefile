# SPDX-License-Identifier: GPL-2.0
# Makefile for staging directory

obj-y				+= media/
obj-$(CONFIG_PRISM2_USB)	+= wlan-ng/
obj-$(CONFIG_COMEDI)		+= comedi/
obj-$(CONFIG_FB_OLPC_DCON)	+= olpc_dcon/
obj-$(CONFIG_RTL8192U)		+= rtl8192u/
obj-$(CONFIG_RTL8192E)		+= rtl8192e/
obj-$(CONFIG_RTL8723BS)		+= rtl8723bs/
obj-$(CONFIG_R8712U)		+= rtl8712/
obj-$(CONFIG_R8188EU)		+= rtl8188eu/
obj-$(CONFIG_RTS5208)		+= rts5208/
obj-$(CONFIG_NETLOGIC_XLR_NET)	+= netlogic/
obj-$(CONFIG_VT6655)		+= vt6655/
obj-$(CONFIG_VT6656)		+= vt6656/
obj-$(CONFIG_VME_BUS)		+= vme/
obj-$(CONFIG_IIO)		+= iio/
obj-$(CONFIG_FB_SM750)		+= sm750fb/
obj-$(CONFIG_USB_EMXX)		+= emxx_udc/
obj-$(CONFIG_SPEAKUP)		+= speakup/
obj-$(CONFIG_MFD_NVEC)		+= nvec/
obj-$(CONFIG_ANDROID)		+= android/
obj-$(CONFIG_STAGING_BOARD)	+= board/
obj-$(CONFIG_LTE_GDM724X)	+= gdm724x/
obj-$(CONFIG_FIREWIRE_SERIAL)	+= fwserial/
obj-$(CONFIG_GOLDFISH)		+= goldfish/
obj-$(CONFIG_GS_FPGABOOT)	+= gs_fpgaboot/
obj-$(CONFIG_UNISYSSPAR)	+= unisys/
obj-$(CONFIG_COMMON_CLK_XLNX_CLKWZRD)	+= clocking-wizard/
obj-$(CONFIG_FB_TFT)		+= fbtft/
obj-$(CONFIG_FSL_DPAA2)		+= fsl-dpaa2/
obj-$(CONFIG_WILC1000)		+= wilc1000/
obj-$(CONFIG_MOST)		+= most/
obj-$(CONFIG_KS7010)		+= ks7010/
obj-$(CONFIG_GREYBUS)		+= greybus/
obj-$(CONFIG_BCM2835_VCHIQ)	+= vc04_services/
obj-$(CONFIG_PI433)		+= pi433/
obj-$(CONFIG_PCI_MT7621)	+= mt7621-pci/
obj-$(CONFIG_PCI_MT7621_PHY)	+= mt7621-pci-phy/
obj-$(CONFIG_PINCTRL_RT2880)	+= mt7621-pinctrl/
obj-$(CONFIG_SOC_MT7621)	+= mt7621-dma/
obj-$(CONFIG_DMA_RALINK)	+= ralink-gdma/
obj-$(CONFIG_SOC_MT7621)	+= mt7621-dts/
obj-$(CONFIG_STAGING_GASKET_FRAMEWORK)	+= gasket/
obj-$(CONFIG_XIL_AXIS_FIFO)	+= axis-fifo/
obj-$(CONFIG_FIELDBUS_DEV)     += fieldbus/
obj-$(CONFIG_KPC2000)		+= kpc2000/
<<<<<<< HEAD
obj-$(CONFIG_UWB)		+= uwb/
obj-$(CONFIG_USB_WUSB)		+= wusbcore/
obj-$(CONFIG_STAGING_EXFAT_FS)	+= exfat/
=======
>>>>>>> 04d5ce62
obj-$(CONFIG_QLGE)		+= qlge/
obj-$(CONFIG_WFX)		+= wfx/<|MERGE_RESOLUTION|>--- conflicted
+++ resolved
@@ -12,6 +12,8 @@
 obj-$(CONFIG_R8188EU)		+= rtl8188eu/
 obj-$(CONFIG_RTS5208)		+= rts5208/
 obj-$(CONFIG_NETLOGIC_XLR_NET)	+= netlogic/
+obj-$(CONFIG_OCTEON_ETHERNET)	+= octeon/
+obj-$(CONFIG_OCTEON_USB)	+= octeon-usb/
 obj-$(CONFIG_VT6655)		+= vt6655/
 obj-$(CONFIG_VT6656)		+= vt6656/
 obj-$(CONFIG_VME_BUS)		+= vme/
@@ -46,11 +48,5 @@
 obj-$(CONFIG_XIL_AXIS_FIFO)	+= axis-fifo/
 obj-$(CONFIG_FIELDBUS_DEV)     += fieldbus/
 obj-$(CONFIG_KPC2000)		+= kpc2000/
-<<<<<<< HEAD
-obj-$(CONFIG_UWB)		+= uwb/
-obj-$(CONFIG_USB_WUSB)		+= wusbcore/
-obj-$(CONFIG_STAGING_EXFAT_FS)	+= exfat/
-=======
->>>>>>> 04d5ce62
 obj-$(CONFIG_QLGE)		+= qlge/
 obj-$(CONFIG_WFX)		+= wfx/