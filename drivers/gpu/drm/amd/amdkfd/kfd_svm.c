--- conflicted
+++ resolved
@@ -3302,12 +3302,7 @@
 
 		mutex_lock(&prange->migrate_mutex);
 		do {
-<<<<<<< HEAD
-			r = svm_migrate_vram_to_ram(prange,
-						svm_bo->eviction_fence->mm,
-=======
 			r = svm_migrate_vram_to_ram(prange, mm,
->>>>>>> 0db78532
 						KFD_MIGRATE_TRIGGER_TTM_EVICTION);
 		} while (!r && prange->actual_loc && --retries);
 
