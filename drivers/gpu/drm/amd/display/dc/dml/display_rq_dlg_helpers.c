--- conflicted
+++ resolved
@@ -141,12 +141,6 @@
 	dml_print("DML_RQ_DLG_CALC:    t_urg_wm_us          = %3.2f\n", dlg_sys_param->t_urg_wm_us);
 	dml_print("DML_RQ_DLG_CALC:    t_sr_wm_us           = %3.2f\n", dlg_sys_param->t_sr_wm_us);
 	dml_print("DML_RQ_DLG_CALC:    t_extra_us           = %3.2f\n", dlg_sys_param->t_extra_us);
-<<<<<<< HEAD
-	dml_print(
-			"DML_RQ_DLG_CALC:    t_srx_delay_us       = %3.2f\n",
-			dlg_sys_param->t_srx_delay_us);
-=======
->>>>>>> 754e0b0e
 	dml_print(
 			"DML_RQ_DLG_CALC:    deepsleep_dcfclk_mhz = %3.2f\n",
 			dlg_sys_param->deepsleep_dcfclk_mhz);
