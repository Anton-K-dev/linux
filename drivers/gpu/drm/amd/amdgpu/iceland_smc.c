/*
 * Copyright 2014 Advanced Micro Devices, Inc.
 *
 * Permission is hereby granted, free of charge, to any person obtaining a
 * copy of this software and associated documentation files (the "Software"),
 * to deal in the Software without restriction, including without limitation
 * the rights to use, copy, modify, merge, publish, distribute, sublicense,
 * and/or sell copies of the Software, and to permit persons to whom the
 * Software is furnished to do so, subject to the following conditions:
 *
 * The above copyright notice and this permission notice shall be included in
 * all copies or substantial portions of the Software.
 *
 * THE SOFTWARE IS PROVIDED "AS IS", WITHOUT WARRANTY OF ANY KIND, EXPRESS OR
 * IMPLIED, INCLUDING BUT NOT LIMITED TO THE WARRANTIES OF MERCHANTABILITY,
 * FITNESS FOR A PARTICULAR PURPOSE AND NONINFRINGEMENT.  IN NO EVENT SHALL
 * THE COPYRIGHT HOLDER(S) OR AUTHOR(S) BE LIABLE FOR ANY CLAIM, DAMAGES OR
 * OTHER LIABILITY, WHETHER IN AN ACTION OF CONTRACT, TORT OR OTHERWISE,
 * ARISING FROM, OUT OF OR IN CONNECTION WITH THE SOFTWARE OR THE USE OR
 * OTHER DEALINGS IN THE SOFTWARE.
 *
 */

#include <linux/firmware.h>
#include "drmP.h"
#include "amdgpu.h"
#include "ppsmc.h"
#include "iceland_smumgr.h"
#include "smu_ucode_xfer_vi.h"
#include "amdgpu_ucode.h"

#include "smu/smu_7_1_1_d.h"
#include "smu/smu_7_1_1_sh_mask.h"

#define ICELAND_SMC_SIZE 0x20000

static int iceland_set_smc_sram_address(struct amdgpu_device *adev,
					uint32_t smc_address, uint32_t limit)
{
	uint32_t val;

	if (smc_address & 3)
		return -EINVAL;

	if ((smc_address + 3) > limit)
		return -EINVAL;

	WREG32(mmSMC_IND_INDEX_0, smc_address);

	val = RREG32(mmSMC_IND_ACCESS_CNTL);
	val = REG_SET_FIELD(val, SMC_IND_ACCESS_CNTL, AUTO_INCREMENT_IND_0, 0);
	WREG32(mmSMC_IND_ACCESS_CNTL, val);

	return 0;
}

static int iceland_copy_bytes_to_smc(struct amdgpu_device *adev,
				     uint32_t smc_start_address,
				     const uint8_t *src,
				     uint32_t byte_count, uint32_t limit)
{
	uint32_t addr;
	uint32_t data, orig_data;
	int result = 0;
	uint32_t extra_shift;
	unsigned long flags;

	if (smc_start_address & 3)
		return -EINVAL;

	if ((smc_start_address + byte_count) > limit)
		return -EINVAL;

	addr = smc_start_address;

	spin_lock_irqsave(&adev->smc_idx_lock, flags);
	while (byte_count >= 4) {
		/* Bytes are written into the SMC addres space with the MSB first */
		data = (src[0] << 24) + (src[1] << 16) + (src[2] << 8) + src[3];

		result = iceland_set_smc_sram_address(adev, addr, limit);

		if (result)
			goto out;

		WREG32(mmSMC_IND_DATA_0, data);

		src += 4;
		byte_count -= 4;
		addr += 4;
	}

	if (0 != byte_count) {
		/* Now write odd bytes left, do a read modify write cycle */
		data = 0;

		result = iceland_set_smc_sram_address(adev, addr, limit);
		if (result)
			goto out;

		orig_data = RREG32(mmSMC_IND_DATA_0);
		extra_shift = 8 * (4 - byte_count);

		while (byte_count > 0) {
			data = (data << 8) + *src++;
			byte_count--;
		}

		data <<= extra_shift;
		data |= (orig_data & ~((~0UL) << extra_shift));

		result = iceland_set_smc_sram_address(adev, addr, limit);
		if (result)
			goto out;

		WREG32(mmSMC_IND_DATA_0, data);
	}

out:
	spin_unlock_irqrestore(&adev->smc_idx_lock, flags);
	return result;
}

void iceland_start_smc(struct amdgpu_device *adev)
{
	uint32_t val = RREG32_SMC(ixSMC_SYSCON_RESET_CNTL);

	val = REG_SET_FIELD(val, SMC_SYSCON_RESET_CNTL, rst_reg, 0);
	WREG32_SMC(ixSMC_SYSCON_RESET_CNTL, val);
}

void iceland_reset_smc(struct amdgpu_device *adev)
{
	uint32_t val = RREG32_SMC(ixSMC_SYSCON_RESET_CNTL);

	val = REG_SET_FIELD(val, SMC_SYSCON_RESET_CNTL, rst_reg, 1);
	WREG32_SMC(ixSMC_SYSCON_RESET_CNTL, val);
}

static int iceland_program_jump_on_start(struct amdgpu_device *adev)
{
	static unsigned char data[] = {0xE0, 0x00, 0x80, 0x40};
	iceland_copy_bytes_to_smc(adev, 0x0, data, 4, sizeof(data)+1);

	return 0;
}

void iceland_stop_smc_clock(struct amdgpu_device *adev)
{
	uint32_t val = RREG32_SMC(ixSMC_SYSCON_CLOCK_CNTL_0);

	val = REG_SET_FIELD(val, SMC_SYSCON_CLOCK_CNTL_0, ck_disable, 1);
	WREG32_SMC(ixSMC_SYSCON_CLOCK_CNTL_0, val);
}

void iceland_start_smc_clock(struct amdgpu_device *adev)
{
	uint32_t val = RREG32_SMC(ixSMC_SYSCON_CLOCK_CNTL_0);

	val = REG_SET_FIELD(val, SMC_SYSCON_CLOCK_CNTL_0, ck_disable, 0);
	WREG32_SMC(ixSMC_SYSCON_CLOCK_CNTL_0, val);
}

static bool iceland_is_smc_ram_running(struct amdgpu_device *adev)
{
	uint32_t val = RREG32_SMC(ixSMC_SYSCON_CLOCK_CNTL_0);
	val = REG_GET_FIELD(val, SMC_SYSCON_CLOCK_CNTL_0, ck_disable);

	return ((0 == val) && (0x20100 <= RREG32_SMC(ixSMC_PC_C)));
}

static int wait_smu_response(struct amdgpu_device *adev)
{
	int i;
	uint32_t val;

	for (i = 0; i < adev->usec_timeout; i++) {
		val = RREG32(mmSMC_RESP_0);
		if (REG_GET_FIELD(val, SMC_RESP_0, SMC_RESP))
			break;
		udelay(1);
	}

	if (i == adev->usec_timeout)
		return -EINVAL;

	return 0;
}

static int iceland_send_msg_to_smc(struct amdgpu_device *adev, PPSMC_Msg msg)
{
	if (!iceland_is_smc_ram_running(adev))
		return -EINVAL;

	if (wait_smu_response(adev)) {
		DRM_ERROR("Failed to send previous message\n");
		return -EINVAL;
	}

	WREG32(mmSMC_MESSAGE_0, msg);

	if (wait_smu_response(adev)) {
		DRM_ERROR("Failed to send message\n");
		return -EINVAL;
	}

	return 0;
}

static int iceland_send_msg_to_smc_without_waiting(struct amdgpu_device *adev,
						   PPSMC_Msg msg)
{
	if (!iceland_is_smc_ram_running(adev))
		return -EINVAL;;

	if (wait_smu_response(adev)) {
		DRM_ERROR("Failed to send previous message\n");
		return -EINVAL;
	}

	WREG32(mmSMC_MESSAGE_0, msg);

	return 0;
}

static int iceland_send_msg_to_smc_with_parameter(struct amdgpu_device *adev,
						  PPSMC_Msg msg,
						  uint32_t parameter)
{
	WREG32(mmSMC_MSG_ARG_0, parameter);

	return iceland_send_msg_to_smc(adev, msg);
}

static int iceland_send_msg_to_smc_with_parameter_without_waiting(
					struct amdgpu_device *adev,
					PPSMC_Msg msg, uint32_t parameter)
{
	WREG32(mmSMC_MSG_ARG_0, parameter);

	return iceland_send_msg_to_smc_without_waiting(adev, msg);
}

#if 0 /* not used yet */
static int iceland_wait_for_smc_inactive(struct amdgpu_device *adev)
{
	int i;
	uint32_t val;

	if (!iceland_is_smc_ram_running(adev))
		return -EINVAL;

	for (i = 0; i < adev->usec_timeout; i++) {
		val = RREG32_SMC(ixSMC_SYSCON_CLOCK_CNTL_0);
		if (REG_GET_FIELD(val, SMC_SYSCON_CLOCK_CNTL_0, cken) == 0)
			break;
		udelay(1);
	}

	if (i == adev->usec_timeout)
		return -EINVAL;

	return 0;
}
#endif

static int iceland_smu_upload_firmware_image(struct amdgpu_device *adev)
{
	const struct smc_firmware_header_v1_0 *hdr;
	uint32_t ucode_size;
	uint32_t ucode_start_address;
	const uint8_t *src;
	uint32_t val;
	uint32_t byte_count;
	uint32_t data;
	unsigned long flags;
	int i;

	if (!adev->pm.fw)
		return -EINVAL;

	hdr = (const struct smc_firmware_header_v1_0 *)adev->pm.fw->data;
	amdgpu_ucode_print_smc_hdr(&hdr->header);

	adev->pm.fw_version = le32_to_cpu(hdr->header.ucode_version);
	ucode_size = le32_to_cpu(hdr->header.ucode_size_bytes);
	ucode_start_address = le32_to_cpu(hdr->ucode_start_addr);
	src = (const uint8_t *)
		(adev->pm.fw->data + le32_to_cpu(hdr->header.ucode_array_offset_bytes));

	if (ucode_size & 3) {
		DRM_ERROR("SMC ucode is not 4 bytes aligned\n");
		return -EINVAL;
	}

	if (ucode_size > ICELAND_SMC_SIZE) {
		DRM_ERROR("SMC address is beyond the SMC RAM area\n");
		return -EINVAL;
	}

	for (i = 0; i < adev->usec_timeout; i++) {
		val = RREG32_SMC(ixRCU_UC_EVENTS);
		if (REG_GET_FIELD(val, RCU_UC_EVENTS, boot_seq_done) == 0)
			break;
		udelay(1);
	}
	val = RREG32_SMC(ixSMC_SYSCON_MISC_CNTL);
	WREG32_SMC(ixSMC_SYSCON_MISC_CNTL, val | 1);

	iceland_stop_smc_clock(adev);
	iceland_reset_smc(adev);

	spin_lock_irqsave(&adev->smc_idx_lock, flags);
	WREG32(mmSMC_IND_INDEX_0, ucode_start_address);

	val = RREG32(mmSMC_IND_ACCESS_CNTL);
	val = REG_SET_FIELD(val, SMC_IND_ACCESS_CNTL, AUTO_INCREMENT_IND_0, 1);
	WREG32(mmSMC_IND_ACCESS_CNTL, val);

	byte_count = ucode_size;
	while (byte_count >= 4) {
		data = (src[0] << 24) + (src[1] << 16) + (src[2] << 8) + src[3];
		WREG32(mmSMC_IND_DATA_0, data);
		src += 4;
		byte_count -= 4;
	}
	val = RREG32(mmSMC_IND_ACCESS_CNTL);
	val = REG_SET_FIELD(val, SMC_IND_ACCESS_CNTL, AUTO_INCREMENT_IND_0, 0);
	WREG32(mmSMC_IND_ACCESS_CNTL, val);
	spin_unlock_irqrestore(&adev->smc_idx_lock, flags);

	return 0;
}

#if 0 /* not used yet */
static int iceland_read_smc_sram_dword(struct amdgpu_device *adev,
				       uint32_t smc_address,
				       uint32_t *value,
				       uint32_t limit)
{
	int result;
	unsigned long flags;

	spin_lock_irqsave(&adev->smc_idx_lock, flags);
	result = iceland_set_smc_sram_address(adev, smc_address, limit);
	if (result == 0)
		*value = RREG32(mmSMC_IND_DATA_0);
	spin_unlock_irqrestore(&adev->smc_idx_lock, flags);
	return result;
}

static int iceland_write_smc_sram_dword(struct amdgpu_device *adev,
					uint32_t smc_address,
					uint32_t value,
					uint32_t limit)
{
	int result;
	unsigned long flags;

	spin_lock_irqsave(&adev->smc_idx_lock, flags);
	result = iceland_set_smc_sram_address(adev, smc_address, limit);
	if (result == 0)
		WREG32(mmSMC_IND_DATA_0, value);
	spin_unlock_irqrestore(&adev->smc_idx_lock, flags);
	return result;
}

static int iceland_smu_stop_smc(struct amdgpu_device *adev)
{
	iceland_reset_smc(adev);
	iceland_stop_smc_clock(adev);

	return 0;
}
#endif

static int iceland_smu_start_smc(struct amdgpu_device *adev)
{
	int i;
	uint32_t val;

	iceland_program_jump_on_start(adev);
	iceland_start_smc_clock(adev);
	iceland_start_smc(adev);

	for (i = 0; i < adev->usec_timeout; i++) {
		val = RREG32_SMC(ixFIRMWARE_FLAGS);
		if (REG_GET_FIELD(val, FIRMWARE_FLAGS, INTERRUPTS_ENABLED) == 1)
			break;
		udelay(1);
	}
	return 0;
}

static enum AMDGPU_UCODE_ID iceland_convert_fw_type(uint32_t fw_type)
{
	switch (fw_type) {
		case UCODE_ID_SDMA0:
			return AMDGPU_UCODE_ID_SDMA0;
		case UCODE_ID_SDMA1:
			return AMDGPU_UCODE_ID_SDMA1;
		case UCODE_ID_CP_CE:
			return AMDGPU_UCODE_ID_CP_CE;
		case UCODE_ID_CP_PFP:
			return AMDGPU_UCODE_ID_CP_PFP;
		case UCODE_ID_CP_ME:
			return AMDGPU_UCODE_ID_CP_ME;
		case UCODE_ID_CP_MEC:
		case UCODE_ID_CP_MEC_JT1:
			return AMDGPU_UCODE_ID_CP_MEC1;
		case UCODE_ID_CP_MEC_JT2:
			return AMDGPU_UCODE_ID_CP_MEC2;
		case UCODE_ID_RLC_G:
			return AMDGPU_UCODE_ID_RLC_G;
		default:
			DRM_ERROR("ucode type is out of range!\n");
			return AMDGPU_UCODE_ID_MAXIMUM;
	}
}

static uint32_t iceland_smu_get_mask_for_fw_type(uint32_t fw_type)
{
	switch (fw_type) {
		case AMDGPU_UCODE_ID_SDMA0:
			return UCODE_ID_SDMA0_MASK;
		case AMDGPU_UCODE_ID_SDMA1:
			return UCODE_ID_SDMA1_MASK;
		case AMDGPU_UCODE_ID_CP_CE:
			return UCODE_ID_CP_CE_MASK;
		case AMDGPU_UCODE_ID_CP_PFP:
			return UCODE_ID_CP_PFP_MASK;
		case AMDGPU_UCODE_ID_CP_ME:
			return UCODE_ID_CP_ME_MASK;
		case AMDGPU_UCODE_ID_CP_MEC1:
			return UCODE_ID_CP_MEC_MASK | UCODE_ID_CP_MEC_JT1_MASK | UCODE_ID_CP_MEC_JT2_MASK;
		case AMDGPU_UCODE_ID_CP_MEC2:
			return UCODE_ID_CP_MEC_MASK;
		case AMDGPU_UCODE_ID_RLC_G:
			return UCODE_ID_RLC_G_MASK;
		default:
			DRM_ERROR("ucode type is out of range!\n");
			return 0;
	}
}

static int iceland_smu_populate_single_firmware_entry(struct amdgpu_device *adev,
						      uint32_t fw_type,
						      struct SMU_Entry *entry)
{
	enum AMDGPU_UCODE_ID id = iceland_convert_fw_type(fw_type);
	struct amdgpu_firmware_info *ucode = &adev->firmware.ucode[id];
	const struct gfx_firmware_header_v1_0 *header = NULL;
	uint64_t gpu_addr;
	uint32_t data_size;

	if (ucode->fw == NULL)
		return -EINVAL;

	gpu_addr  = ucode->mc_addr;
	header = (const struct gfx_firmware_header_v1_0 *)ucode->fw->data;
	data_size = le32_to_cpu(header->header.ucode_size_bytes);

	entry->version = (uint16_t)le32_to_cpu(header->header.ucode_version);
	entry->id = (uint16_t)fw_type;
	entry->image_addr_high = upper_32_bits(gpu_addr);
	entry->image_addr_low = lower_32_bits(gpu_addr);
	entry->meta_data_addr_high = 0;
	entry->meta_data_addr_low = 0;
	entry->data_size_byte = data_size;
	entry->num_register_entries = 0;
	entry->flags = 0;

	return 0;
}

static int iceland_smu_request_load_fw(struct amdgpu_device *adev)
{
	struct iceland_smu_private_data *private = (struct iceland_smu_private_data *)adev->smu.priv;
	struct SMU_DRAMData_TOC *toc;
	uint32_t fw_to_load;

	toc = (struct SMU_DRAMData_TOC *)private->header;
	toc->num_entries = 0;
	toc->structure_version = 1;

	if (!adev->firmware.smu_load)
		return 0;

	if (iceland_smu_populate_single_firmware_entry(adev, UCODE_ID_RLC_G,
			&toc->entry[toc->num_entries++])) {
		DRM_ERROR("Failed to get firmware entry for RLC\n");
		return -EINVAL;
	}

	if (iceland_smu_populate_single_firmware_entry(adev, UCODE_ID_CP_CE,
			&toc->entry[toc->num_entries++])) {
		DRM_ERROR("Failed to get firmware entry for CE\n");
		return -EINVAL;
	}

	if (iceland_smu_populate_single_firmware_entry(adev, UCODE_ID_CP_PFP,
			&toc->entry[toc->num_entries++])) {
		DRM_ERROR("Failed to get firmware entry for PFP\n");
		return -EINVAL;
	}

	if (iceland_smu_populate_single_firmware_entry(adev, UCODE_ID_CP_ME,
			&toc->entry[toc->num_entries++])) {
		DRM_ERROR("Failed to get firmware entry for ME\n");
		return -EINVAL;
	}

	if (iceland_smu_populate_single_firmware_entry(adev, UCODE_ID_CP_MEC,
			&toc->entry[toc->num_entries++])) {
		DRM_ERROR("Failed to get firmware entry for MEC\n");
		return -EINVAL;
	}

	if (iceland_smu_populate_single_firmware_entry(adev, UCODE_ID_CP_MEC_JT1,
			&toc->entry[toc->num_entries++])) {
		DRM_ERROR("Failed to get firmware entry for MEC_JT1\n");
		return -EINVAL;
	}

	if (iceland_smu_populate_single_firmware_entry(adev, UCODE_ID_CP_MEC_JT2,
			&toc->entry[toc->num_entries++])) {
		DRM_ERROR("Failed to get firmware entry for MEC_JT2\n");
		return -EINVAL;
	}

	if (iceland_smu_populate_single_firmware_entry(adev, UCODE_ID_SDMA0,
			&toc->entry[toc->num_entries++])) {
		DRM_ERROR("Failed to get firmware entry for SDMA0\n");
		return -EINVAL;
	}

	if (iceland_smu_populate_single_firmware_entry(adev, UCODE_ID_SDMA1,
			&toc->entry[toc->num_entries++])) {
		DRM_ERROR("Failed to get firmware entry for SDMA1\n");
		return -EINVAL;
	}

	iceland_send_msg_to_smc_with_parameter(adev, PPSMC_MSG_DRV_DRAM_ADDR_HI, private->header_addr_high);
	iceland_send_msg_to_smc_with_parameter(adev, PPSMC_MSG_DRV_DRAM_ADDR_LO, private->header_addr_low);

	fw_to_load = UCODE_ID_RLC_G_MASK |
			UCODE_ID_SDMA0_MASK |
			UCODE_ID_SDMA1_MASK |
			UCODE_ID_CP_CE_MASK |
			UCODE_ID_CP_ME_MASK |
			UCODE_ID_CP_PFP_MASK |
			UCODE_ID_CP_MEC_MASK |
			UCODE_ID_CP_MEC_JT1_MASK |
			UCODE_ID_CP_MEC_JT2_MASK;

	if (iceland_send_msg_to_smc_with_parameter_without_waiting(adev, PPSMC_MSG_LoadUcodes, fw_to_load)) {
		DRM_ERROR("Fail to request SMU load ucode\n");
		return -EINVAL;
	}

	return 0;
}

static int iceland_smu_check_fw_load_finish(struct amdgpu_device *adev,
					    uint32_t fw_type)
{
	uint32_t fw_mask = iceland_smu_get_mask_for_fw_type(fw_type);
	int i;

	for (i = 0; i < adev->usec_timeout; i++) {
		if (fw_mask == (RREG32_SMC(ixSOFT_REGISTERS_TABLE_27) & fw_mask))
			break;
		udelay(1);
	}

	if (i == adev->usec_timeout) {
		DRM_ERROR("check firmware loading failed\n");
		return -EINVAL;
	}

	return 0;
}

int iceland_smu_start(struct amdgpu_device *adev)
{
	int result;

	result = iceland_smu_upload_firmware_image(adev);
	if (result)
		return result;
	result = iceland_smu_start_smc(adev);
	if (result)
		return result;

	return iceland_smu_request_load_fw(adev);
}

static const struct amdgpu_smumgr_funcs iceland_smumgr_funcs = {
	.check_fw_load_finish = iceland_smu_check_fw_load_finish,
	.request_smu_load_fw = NULL,
	.request_smu_specific_fw = NULL,
};

int iceland_smu_init(struct amdgpu_device *adev)
{
	struct iceland_smu_private_data *private;
	uint32_t image_size = ((sizeof(struct SMU_DRAMData_TOC) / 4096) + 1) * 4096;
	struct amdgpu_bo **toc_buf = &adev->smu.toc_buf;
	uint64_t mc_addr;
	void *toc_buf_ptr;
	int ret;

	private = kzalloc(sizeof(struct iceland_smu_private_data), GFP_KERNEL);
	if (NULL == private)
		return -ENOMEM;

	/* allocate firmware buffers */
	if (adev->firmware.smu_load)
		amdgpu_ucode_init_bo(adev);

	adev->smu.priv = private;
	adev->smu.fw_flags = 0;

	/* Allocate FW image data structure and header buffer */
	ret = amdgpu_bo_create(adev, image_size, PAGE_SIZE,
			       true, AMDGPU_GEM_DOMAIN_VRAM,
			       AMDGPU_GEM_CREATE_CPU_ACCESS_REQUIRED,
<<<<<<< HEAD
			       NULL, toc_buf);
=======
			       NULL, NULL, toc_buf);
>>>>>>> 9f30a04d
	if (ret) {
		DRM_ERROR("Failed to allocate memory for TOC buffer\n");
		return -ENOMEM;
	}

	/* Retrieve GPU address for header buffer and internal buffer */
	ret = amdgpu_bo_reserve(adev->smu.toc_buf, false);
	if (ret) {
		amdgpu_bo_unref(&adev->smu.toc_buf);
		DRM_ERROR("Failed to reserve the TOC buffer\n");
		return -EINVAL;
	}

	ret = amdgpu_bo_pin(adev->smu.toc_buf, AMDGPU_GEM_DOMAIN_VRAM, &mc_addr);
	if (ret) {
		amdgpu_bo_unreserve(adev->smu.toc_buf);
		amdgpu_bo_unref(&adev->smu.toc_buf);
		DRM_ERROR("Failed to pin the TOC buffer\n");
		return -EINVAL;
	}

	ret = amdgpu_bo_kmap(*toc_buf, &toc_buf_ptr);
	if (ret) {
		amdgpu_bo_unreserve(adev->smu.toc_buf);
		amdgpu_bo_unref(&adev->smu.toc_buf);
		DRM_ERROR("Failed to map the TOC buffer\n");
		return -EINVAL;
	}

	amdgpu_bo_unreserve(adev->smu.toc_buf);
	private->header_addr_low = lower_32_bits(mc_addr);
	private->header_addr_high = upper_32_bits(mc_addr);
	private->header = toc_buf_ptr;

	adev->smu.smumgr_funcs = &iceland_smumgr_funcs;

	return 0;
}

int iceland_smu_fini(struct amdgpu_device *adev)
{
	amdgpu_bo_unref(&adev->smu.toc_buf);
	kfree(adev->smu.priv);
	adev->smu.priv = NULL;
	if (adev->firmware.fw_buf)
		amdgpu_ucode_fini_bo(adev);

	return 0;
}<|MERGE_RESOLUTION|>--- conflicted
+++ resolved
@@ -625,11 +625,7 @@
 	ret = amdgpu_bo_create(adev, image_size, PAGE_SIZE,
 			       true, AMDGPU_GEM_DOMAIN_VRAM,
 			       AMDGPU_GEM_CREATE_CPU_ACCESS_REQUIRED,
-<<<<<<< HEAD
-			       NULL, toc_buf);
-=======
 			       NULL, NULL, toc_buf);
->>>>>>> 9f30a04d
 	if (ret) {
 		DRM_ERROR("Failed to allocate memory for TOC buffer\n");
 		return -ENOMEM;
