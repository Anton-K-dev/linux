--- conflicted
+++ resolved
@@ -147,11 +147,7 @@
 		else
 			gfs2_cancel_delete_work(io_gl);
 		error = gfs2_glock_nq_init(io_gl, LM_ST_SHARED,
-<<<<<<< HEAD
-					   GL_EXACT | extra_flags,
-=======
-					   GL_EXACT | GL_NOPID,
->>>>>>> ebdc416c
+					   GL_EXACT | GL_NOPID | extra_flags,
 					   &ip->i_iopen_gh);
 		gfs2_glock_put(io_gl);
 		if (unlikely(error))
