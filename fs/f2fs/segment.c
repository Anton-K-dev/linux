--- conflicted
+++ resolved
@@ -3574,20 +3574,12 @@
 
 	return err;
 drop_bio:
-<<<<<<< HEAD
-	if (fio->bio) {
-=======
 	if (fio->bio && *(fio->bio)) {
->>>>>>> 8e0eb2fb
 		struct bio *bio = *(fio->bio);
 
 		bio->bi_status = BLK_STS_IOERR;
 		bio_endio(bio);
-<<<<<<< HEAD
-		fio->bio = NULL;
-=======
 		*(fio->bio) = NULL;
->>>>>>> 8e0eb2fb
 	}
 	return err;
 }
