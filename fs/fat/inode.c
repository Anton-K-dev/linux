--- conflicted
+++ resolved
@@ -344,11 +344,7 @@
 static const struct address_space_operations fat_aops = {
 	.dirty_folio	= block_dirty_folio,
 	.invalidate_folio = block_invalidate_folio,
-<<<<<<< HEAD
-	.readpage	= fat_readpage,
-=======
 	.read_folio	= fat_read_folio,
->>>>>>> 88084a3d
 	.readahead	= fat_readahead,
 	.writepage	= fat_writepage,
 	.writepages	= fat_writepages,
