/* SPDX-License-Identifier: GPL-2.0 */
// Copyright (C) 2018 Hangzhou C-SKY Microsystems co.,ltd.

#include <linux/linkage.h>
#include <abi/entry.h>
#include <abi/pgtable-bits.h>
#include <asm/errno.h>
#include <asm/setup.h>
#include <asm/unistd.h>
#include <asm/asm-offsets.h>
#include <linux/threads.h>
#include <asm/setup.h>
#include <asm/page.h>
#include <asm/thread_info.h>

#define PTE_INDX_MSK    0xffc
#define PTE_INDX_SHIFT  10
#define _PGDIR_SHIFT    22

.macro	zero_fp
#ifdef CONFIG_STACKTRACE
	movi	r8, 0
#endif
.endm

.macro tlbop_begin name, val0, val1, val2
ENTRY(csky_\name)
	mtcr    a3, ss2
	mtcr    r6, ss3
	mtcr    a2, ss4

	RD_PGDR	r6
	RD_MEH	a3
#ifdef CONFIG_CPU_HAS_TLBI
	tlbi.vaas a3
	sync.is

	btsti	a3, 31
	bf	1f
	RD_PGDR_K r6
1:
#else
	bgeni	a2, 31
	WR_MCIR	a2
	bgeni	a2, 25
	WR_MCIR	a2
#endif
	bclri   r6, 0
	lrw	a2, va_pa_offset
	ld.w	a2, (a2, 0)
	subu	r6, a2
	bseti	r6, 31

	mov     a2, a3
	lsri    a2, _PGDIR_SHIFT
	lsli    a2, 2
	addu    r6, a2
	ldw     r6, (r6)

	lrw	a2, va_pa_offset
	ld.w	a2, (a2, 0)
	subu	r6, a2
	bseti	r6, 31

	lsri    a3, PTE_INDX_SHIFT
	lrw     a2, PTE_INDX_MSK
	and     a3, a2
	addu    r6, a3
	ldw     a3, (r6)

	movi	a2, (_PAGE_PRESENT | \val0)
	and     a3, a2
	cmpne   a3, a2
	bt	\name

	/* First read/write the page, just update the flags */
	ldw     a3, (r6)
	bgeni   a2, PAGE_VALID_BIT
	bseti   a2, PAGE_ACCESSED_BIT
	bseti   a2, \val1
	bseti   a2, \val2
	or      a3, a2
	stw     a3, (r6)

	/* Some cpu tlb-hardrefill bypass the cache */
#ifdef CONFIG_CPU_NEED_TLBSYNC
	movi	a2, 0x22
	bseti	a2, 6
	mtcr	r6, cr22
	mtcr	a2, cr17
	sync
#endif

	mfcr    a3, ss2
	mfcr    r6, ss3
	mfcr    a2, ss4
	rte
\name:
	mfcr    a3, ss2
	mfcr    r6, ss3
	mfcr    a2, ss4
	SAVE_ALL 0
.endm
.macro tlbop_end is_write
	zero_fp
	RD_MEH	a2
	psrset  ee, ie
	mov     a0, sp
	movi    a1, \is_write
	jbsr    do_page_fault
	jmpi    ret_from_exception
.endm

.text

tlbop_begin tlbinvalidl, _PAGE_READ, PAGE_VALID_BIT, PAGE_ACCESSED_BIT
tlbop_end 0

tlbop_begin tlbinvalids, _PAGE_WRITE, PAGE_DIRTY_BIT, PAGE_MODIFIED_BIT
tlbop_end 1

tlbop_begin tlbmodified, _PAGE_WRITE, PAGE_DIRTY_BIT, PAGE_MODIFIED_BIT
#ifndef CONFIG_CPU_HAS_LDSTEX
jbsr csky_cmpxchg_fixup
#endif
tlbop_end 1

ENTRY(csky_systemcall)
	SAVE_ALL TRAP0_SIZE
	zero_fp
	psrset  ee, ie

	lrw     r9, __NR_syscalls
	cmphs   syscallid, r9		/* Check nr of syscall */
	bt      1f

	lrw     r9, sys_call_table
	ixw     r9, syscallid
	ldw     syscallid, (r9)
	cmpnei  syscallid, 0
	bf      ret_from_exception

	mov     r9, sp
	bmaski  r10, THREAD_SHIFT
	andn    r9, r10
	ldw     r10, (r9, TINFO_FLAGS)
	lrw	r9, _TIF_SYSCALL_WORK
	and	r10, r9
	cmpnei	r10, 0
	bt      csky_syscall_trace
#if defined(__CSKYABIV2__)
	subi    sp, 8
	stw  	r5, (sp, 0x4)
	stw  	r4, (sp, 0x0)
	jsr     syscallid                      /* Do system call */
	addi 	sp, 8
#else
	jsr     syscallid
#endif
	stw     a0, (sp, LSAVE_A0)      /* Save return value */
1:
#ifdef CONFIG_DEBUG_RSEQ
	mov	a0, sp
	jbsr	rseq_syscall
#endif
	jmpi    ret_from_exception

csky_syscall_trace:
	mov	a0, sp                  /* sp = pt_regs pointer */
	jbsr	syscall_trace_enter
	/* Prepare args before do system call */
	ldw	a0, (sp, LSAVE_A0)
	ldw	a1, (sp, LSAVE_A1)
	ldw	a2, (sp, LSAVE_A2)
	ldw	a3, (sp, LSAVE_A3)
#if defined(__CSKYABIV2__)
	subi	sp, 8
	ldw	r9, (sp, LSAVE_A4)
	stw	r9, (sp, 0x0)
	ldw	r9, (sp, LSAVE_A5)
	stw	r9, (sp, 0x4)
	jsr	syscallid                     /* Do system call */
	addi	sp, 8
#else
	ldw	r6, (sp, LSAVE_A4)
	ldw	r7, (sp, LSAVE_A5)
	jsr	syscallid                     /* Do system call */
#endif
	stw	a0, (sp, LSAVE_A0)	/* Save return value */

#ifdef CONFIG_DEBUG_RSEQ
	mov	a0, sp
	jbsr	rseq_syscall
#endif
	mov     a0, sp                  /* right now, sp --> pt_regs */
	jbsr    syscall_trace_exit
	br	ret_from_exception

ENTRY(ret_from_kernel_thread)
	jbsr	schedule_tail
	mov	a0, r10
	jsr	r9
	jbsr	ret_from_exception

ENTRY(ret_from_fork)
	jbsr	schedule_tail
	mov	r9, sp
	bmaski	r10, THREAD_SHIFT
	andn	r9, r10
	ldw	r10, (r9, TINFO_FLAGS)
	lrw	r9, _TIF_SYSCALL_WORK
	and	r10, r9
	cmpnei	r10, 0
	bf	ret_from_exception
	mov	a0, sp			/* sp = pt_regs pointer */
	jbsr	syscall_trace_exit

ret_from_exception:
	psrclr	ie
	ld	r9, (sp, LSAVE_PSR)
	btsti	r9, 31

	bt	1f
	/*
	 * Load address of current->thread_info, Then get address of task_struct
	 * Get task_needreshed in task_struct
	 */
	mov	r9, sp
	bmaski	r10, THREAD_SHIFT
	andn	r9, r10

	ldw	r10, (r9, TINFO_FLAGS)
	lrw	r9, _TIF_WORK_MASK
	and	r10, r9
	cmpnei	r10, 0
	bt	exit_work
1:
#ifdef CONFIG_PREEMPTION
	mov	r9, sp
	bmaski	r10, THREAD_SHIFT
	andn	r9, r10

	ldw	r10, (r9, TINFO_PREEMPT)
	cmpnei	r10, 0
	bt	2f
	jbsr	preempt_schedule_irq	/* irq en/disable is done inside */
2:
#endif

#ifdef CONFIG_TRACE_IRQFLAGS
	ld	r10, (sp, LSAVE_PSR)
	btsti	r10, 6
	bf	2f
	jbsr	trace_hardirqs_on
2:
#endif
	RESTORE_ALL

exit_work:
	lrw	r9, ret_from_exception
	mov	lr, r9

	btsti	r10, TIF_NEED_RESCHED
	bt	work_resched

	psrset	ie
	mov	a0, sp
	mov	a1, r10
	jmpi	do_notify_resume

work_resched:
	jmpi	schedule

ENTRY(csky_trap)
	SAVE_ALL 0
	zero_fp
	psrset	ee
	mov	a0, sp                 /* Push Stack pointer arg */
	jbsr	trap_c                 /* Call C-level trap handler */
	jmpi	ret_from_exception

/*
 * Prototype from libc for abiv1:
 * register unsigned int __result asm("a0");
 * asm( "trap 3" :"=r"(__result)::);
 */
ENTRY(csky_get_tls)
	USPTOKSP

	/* increase epc for continue */
	mfcr	a0, epc
	addi	a0, TRAP0_SIZE
	mtcr	a0, epc

	/* get current task thread_info with kernel 8K stack */
	bmaski	a0, THREAD_SHIFT
	not	a0
	subi	sp, 1
	and	a0, sp
	addi	sp, 1

	/* get tls */
	ldw	a0, (a0, TINFO_TP_VALUE)

	KSPTOUSP
	rte

ENTRY(csky_irq)
	SAVE_ALL 0
	zero_fp
	psrset	ee

<<<<<<< HEAD
#ifdef CONFIG_PREEMPTION
	mov	r9, sp			/* Get current stack  pointer */
	bmaski	r10, THREAD_SHIFT
	andn	r9, r10			/* Get thread_info */

	/*
	 * Get task_struct->stack.preempt_count for current,
	 * and increase 1.
	 */
	ldw	r12, (r9, TINFO_PREEMPT)
	addi	r12, 1
	stw	r12, (r9, TINFO_PREEMPT)
=======
#ifdef CONFIG_TRACE_IRQFLAGS
	jbsr	trace_hardirqs_off
>>>>>>> 04d5ce62
#endif


	mov	a0, sp
	jbsr	csky_do_IRQ

<<<<<<< HEAD
#ifdef CONFIG_PREEMPTION
	subi	r12, 1
	stw	r12, (r9, TINFO_PREEMPT)
	cmpnei	r12, 0
	bt	2f
	ldw	r12, (r9, TINFO_FLAGS)
	btsti	r12, TIF_NEED_RESCHED
	bf	2f
	jbsr	preempt_schedule_irq	/* irq en/disable is done inside */
#endif
2:
=======
>>>>>>> 04d5ce62
	jmpi	ret_from_exception

/*
 * a0 =  prev task_struct *
 * a1 =  next task_struct *
 * a0 =  return next
 */
ENTRY(__switch_to)
	lrw	a3, TASK_THREAD
	addu	a3, a0

	SAVE_SWITCH_STACK

	stw	sp, (a3, THREAD_KSP)

	/* Set up next process to run */
	lrw	a3, TASK_THREAD
	addu	a3, a1

	ldw	sp, (a3, THREAD_KSP)	/* Set next kernel sp */

#if  defined(__CSKYABIV2__)
	addi	a3, a1, TASK_THREAD_INFO
	ldw	tls, (a3, TINFO_TP_VALUE)
#endif

	RESTORE_SWITCH_STACK

	rts
ENDPROC(__switch_to)<|MERGE_RESOLUTION|>--- conflicted
+++ resolved
@@ -310,43 +310,14 @@
 	zero_fp
 	psrset	ee
 
-<<<<<<< HEAD
-#ifdef CONFIG_PREEMPTION
-	mov	r9, sp			/* Get current stack  pointer */
-	bmaski	r10, THREAD_SHIFT
-	andn	r9, r10			/* Get thread_info */
-
-	/*
-	 * Get task_struct->stack.preempt_count for current,
-	 * and increase 1.
-	 */
-	ldw	r12, (r9, TINFO_PREEMPT)
-	addi	r12, 1
-	stw	r12, (r9, TINFO_PREEMPT)
-=======
 #ifdef CONFIG_TRACE_IRQFLAGS
 	jbsr	trace_hardirqs_off
->>>>>>> 04d5ce62
 #endif
 
 
 	mov	a0, sp
 	jbsr	csky_do_IRQ
 
-<<<<<<< HEAD
-#ifdef CONFIG_PREEMPTION
-	subi	r12, 1
-	stw	r12, (r9, TINFO_PREEMPT)
-	cmpnei	r12, 0
-	bt	2f
-	ldw	r12, (r9, TINFO_FLAGS)
-	btsti	r12, TIF_NEED_RESCHED
-	bf	2f
-	jbsr	preempt_schedule_irq	/* irq en/disable is done inside */
-#endif
-2:
-=======
->>>>>>> 04d5ce62
 	jmpi	ret_from_exception
 
 /*
