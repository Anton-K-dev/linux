/* linux/arch/arm/mach-msm/board-sapphire.c
 * Copyright (C) 2007-2009 HTC Corporation.
 * Author: Thomas Tsai <thomas_tsai@htc.com>
 *
 * This software is licensed under the terms of the GNU General Public
 * License version 2, as published by the Free Software Foundation, and
 * may be copied, distributed, and modified under those terms.
 *
 * This program is distributed in the hope that it will be useful,
 * but WITHOUT ANY WARRANTY; without even the implied warranty of
 * MERCHANTABILITY or FITNESS FOR A PARTICULAR PURPOSE.  See the
 * GNU General Public License for more details.
*/

#include <linux/kernel.h>
#include <linux/init.h>
#include <linux/platform_device.h>
#include <linux/input.h>
#include <linux/interrupt.h>
#include <linux/irq.h>
#include <linux/sysdev.h>

#include <linux/delay.h>

#include <asm/gpio.h>
#include <mach/hardware.h>
#include <asm/mach-types.h>
#include <asm/mach/arch.h>
#include <asm/mach/map.h>
#include <asm/mach/flash.h>
#include <asm/system.h>
#include <mach/system.h>
#include <mach/vreg.h>
#include <mach/board.h>

#include <asm/io.h>
#include <asm/delay.h>
#include <asm/setup.h>

#include <linux/mtd/nand.h>
#include <linux/mtd/partitions.h>

#include "gpio_chip.h"
#include "board-sapphire.h"
#include "proc_comm.h"
#include "devices.h"

void msm_init_irq(void);
void msm_init_gpio(void);

static struct platform_device *devices[] __initdata = {
	&msm_device_smd,
	&msm_device_dmov,
	&msm_device_nand,
	&msm_device_uart1,
	&msm_device_uart3,
};

extern struct sys_timer msm_timer;

static void __init sapphire_init_irq(void)
{
	msm_init_irq();
}

static void __init sapphire_init(void)
{
	platform_add_devices(devices, ARRAY_SIZE(devices));
}

static struct map_desc sapphire_io_desc[] __initdata = {
	{
		.virtual = SAPPHIRE_CPLD_BASE,
		.pfn     = __phys_to_pfn(SAPPHIRE_CPLD_START),
		.length  = SAPPHIRE_CPLD_SIZE,
		.type    = MT_DEVICE_NONSHARED
	}
};

static void __init sapphire_fixup(struct machine_desc *desc, struct tag *tags,
				  char **cmdline, struct meminfo *mi)
{
	int smi_sz = parse_tag_smi((const struct tag *)tags);

	mi->nr_banks = 1;
	mi->bank[0].start = PHYS_OFFSET;
	mi->bank[0].node = PHYS_TO_NID(PHYS_OFFSET);
	if (smi_sz == 32) {
		mi->bank[0].size = (84*1024*1024);
	} else if (smi_sz == 64) {
		mi->bank[0].size = (101*1024*1024);
	} else {
		/* Give a default value when not get smi size */
		smi_sz = 64;
		mi->bank[0].size = (101*1024*1024);
	}
}

static void __init sapphire_map_io(void)
{
	msm_map_common_io();
	iotable_init(sapphire_io_desc, ARRAY_SIZE(sapphire_io_desc));
	msm_clock_init();
}

MACHINE_START(SAPPHIRE, "sapphire")
/* Maintainer: Brian Swetland <swetland@google.com> */
<<<<<<< HEAD
	.boot_params    = PHYS_OFFSET + 0x100,
=======
#ifdef CONFIG_MSM_DEBUG_UART
#endif
	.boot_params    = PLAT_PHYS_OFFSET + 0x100,
>>>>>>> 05e34754
	.fixup          = sapphire_fixup,
	.map_io         = sapphire_map_io,
	.init_irq       = sapphire_init_irq,
	.init_machine   = sapphire_init,
	.timer          = &msm_timer,
MACHINE_END<|MERGE_RESOLUTION|>--- conflicted
+++ resolved
@@ -105,13 +105,7 @@
 
 MACHINE_START(SAPPHIRE, "sapphire")
 /* Maintainer: Brian Swetland <swetland@google.com> */
-<<<<<<< HEAD
-	.boot_params    = PHYS_OFFSET + 0x100,
-=======
-#ifdef CONFIG_MSM_DEBUG_UART
-#endif
 	.boot_params    = PLAT_PHYS_OFFSET + 0x100,
->>>>>>> 05e34754
 	.fixup          = sapphire_fixup,
 	.map_io         = sapphire_map_io,
 	.init_irq       = sapphire_init_irq,
