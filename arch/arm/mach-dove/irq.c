--- conflicted
+++ resolved
@@ -69,13 +69,8 @@
 	.irq_ack	= pmu_irq_ack,
 };
 
-<<<<<<< HEAD
-static void pmu_irq_handler(unsigned int __irq, struct irq_desc *desc)
-=======
 static void pmu_irq_handler(struct irq_desc *desc)
->>>>>>> 9f30a04d
 {
-	unsigned int irq = irq_desc_get_irq(desc);
 	unsigned long cause = readl(PMU_INTERRUPT_CAUSE);
 	unsigned int irq;
 
