--- conflicted
+++ resolved
@@ -640,8 +640,6 @@
 			<32768>;
 	};
 
-<<<<<<< HEAD
-=======
 	usb2phy_grf: syscon@ff450000 {
 		compatible = "rockchip,rk3328-usb2phy-grf", "syscon",
 			     "simple-mfd";
@@ -679,7 +677,6 @@
 		};
 	};
 
->>>>>>> bb176f67
 	sdmmc: dwmmc@ff500000 {
 		compatible = "rockchip,rk3328-dw-mshc", "rockchip,rk3288-dw-mshc";
 		reg = <0x0 0xff500000 0x0 0x4000>;
